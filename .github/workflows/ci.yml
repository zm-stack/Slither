---
name: CI

defaults:
  run:
    shell: bash

on:
  push:
    branches:
      - master
      - dev
  pull_request:
  schedule:
    # run CI every day even if no PRs/merges occur
    - cron: '0 12 * * *'

jobs:
  tests:
    runs-on: ${{ matrix.os }}
    strategy:
      fail-fast: false
      matrix:
        os: ["ubuntu-latest", "windows-2022"]
        type: ["cli",
               "dapp",
               "data_dependency",
               # "embark",
               "erc",
               # "etherlime",
               # "etherscan"
               "find_paths",
               "flat",
               "kspec",
               "printers",
               # "prop"
               "simil",
               "slither_config",
               "truffle",
               "upgradability"]
        exclude:
          # Requires nix
          - os: windows-2022
            type: dapp
          # Requires nvm
          - os: windows-2022
            type: truffle
    steps:
      - uses: actions/checkout@v1

<<<<<<< HEAD
      - name: Set up shell
        if: runner.os == 'Windows'
        run: |
          echo 'C:\msys64\mingw64\bin' >> "$GITHUB_PATH"
          echo 'C:\msys64\usr\bin' >> "$GITHUB_PATH"

=======
>>>>>>> 702c7482
      - name: Set up Python 3.8
        uses: actions/setup-python@v3
        with:
          python-version: 3.8
      - name: Install dependencies
        run: |
          pip install ".[dev]"
          solc-select install all
          solc-select use 0.5.1
          pip install typing_extensions==4.1.1
          pip install importlib_metadata==4.8.3

      - name: Set up nix
        if: matrix.type == 'dapp'
        uses: cachix/install-nix-action@v16

      - name: Set up cachix
        if: matrix.type == 'dapp'
        uses: cachix/cachix-action@v10
        with:
          name: dapp

      - name: Run Tests
        env:
          PYTHONUTF8: 1
          TEST_TYPE: ${{ matrix.type }}
          GITHUB_ETHERSCAN: ${{ secrets.GITHUB_ETHERSCAN }}
          PYTHONUTF8: 1
        run: |
          bash "scripts/ci_test_${TEST_TYPE}.sh"<|MERGE_RESOLUTION|>--- conflicted
+++ resolved
@@ -47,16 +47,6 @@
             type: truffle
     steps:
       - uses: actions/checkout@v1
-
-<<<<<<< HEAD
-      - name: Set up shell
-        if: runner.os == 'Windows'
-        run: |
-          echo 'C:\msys64\mingw64\bin' >> "$GITHUB_PATH"
-          echo 'C:\msys64\usr\bin' >> "$GITHUB_PATH"
-
-=======
->>>>>>> 702c7482
       - name: Set up Python 3.8
         uses: actions/setup-python@v3
         with:
