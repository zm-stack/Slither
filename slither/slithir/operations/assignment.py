--- conflicted
+++ resolved
@@ -15,17 +15,14 @@
 ASSIGNEMENT_TYPE = Union["VALID_RVALUE", "VALID_LVALUE", Function, TupleVariable]
 
 
+
 class Assignment(OperationWithLValue):
-<<<<<<< HEAD
     def __init__(
         self,
         left_variable: "VALID_LVALUE",
         right_variable: Union["VALID_RVALUE", Function, TupleVariable],
         variable_return_type: "Type",
     ):
-=======
-    def __init__(self, left_variable, right_variable, variable_return_type):
->>>>>>> 88954ac6
         assert is_valid_lvalue(left_variable)
         assert is_valid_rvalue(right_variable) or isinstance(
             right_variable, (Function, TupleVariable)
