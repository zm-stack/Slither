--- conflicted
+++ resolved
@@ -3,18 +3,8 @@
 from slither.slithir.operations.lvalue import OperationWithLValue
 from slither.core.solidity_types.type import Type
 
-<<<<<<< HEAD
-if TYPE_CHECKING:
-    from slither.slithir.utils.utils import VALID_LVALUE
-
-
 class TmpNewArray(OperationWithLValue):
     def __init__(self, depth: int, array_type: Type, lvalue: Optional["VALID_LVALUE"]):
-=======
-
-class TmpNewArray(OperationWithLValue):
-    def __init__(self, depth, array_type, lvalue):
->>>>>>> 88954ac6
         super(TmpNewArray, self).__init__()
         assert isinstance(array_type, Type)
         self._depth = depth
