--- conflicted
+++ resolved
@@ -1,11 +1,7 @@
-<<<<<<< HEAD
-from typing import Optional, Tuple, List, Union, TypedDict
-=======
 from typing import Optional, Tuple, List
 
 from slither.analyses.data_dependency.data_dependency import get_dependencies
 from slither.core.cfg.node import Node, NodeType
->>>>>>> 9fa8e8ea
 from slither.core.declarations import (
     Contract,
     Function,
@@ -22,16 +18,6 @@
 from slither.core.variables.local_variable import LocalVariable
 from slither.core.variables.state_variable import StateVariable
 from slither.core.variables.variable import Variable
-<<<<<<< HEAD
-from slither.core.expressions import (
-    Literal,
-    Identifier,
-    CallExpression,
-    AssignmentOperation,
-)
-from slither.core.cfg.node import Node, NodeType
-=======
->>>>>>> 9fa8e8ea
 from slither.slithir.operations import (
     LowLevelCall,
 )
@@ -62,12 +48,6 @@
 
     def add_tainted_variable(self, v: Variable):
         self._tainted_variables.append(v)
-
-
-class TaintedExternalContract(TypedDict):
-    contract: Contract
-    functions: List[Function]
-    variables: List[Variable]
 
 
 # pylint: disable=too-many-locals
@@ -80,10 +60,6 @@
     List[Function],
     List[Function],
     List[Function],
-<<<<<<< HEAD
-=======
-    List[TaintedExternalContract],
->>>>>>> 9fa8e8ea
 ]:
     """
     Compares two versions of a contract. Most useful for upgradeable (logic) contracts,
@@ -423,11 +399,7 @@
         try:
             delegate = next(var for var in dependencies if isinstance(var, StateVariable))
         except StopIteration:
-<<<<<<< HEAD
             # TODO: Handle case where get_dependencies does not return any state variables.
-=======
-            # TODO: Handle cases where get_dependencies doesn't return any state variables.
->>>>>>> 9fa8e8ea
             return delegate
     return delegate
 
