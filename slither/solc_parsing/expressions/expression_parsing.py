import logging
import re
from typing import Dict, TYPE_CHECKING

<<<<<<< HEAD
from slither.core.declarations import Event, Enum, Structure, Contract, Function, FunctionContract
=======
>>>>>>> 65383b9a
from slither.core.declarations.solidity_variables import (
    SOLIDITY_VARIABLES_COMPOSED,
    SolidityVariableComposed,
)
from slither.core.expressions.assignment_operation import (
    AssignmentOperation,
    AssignmentOperationType,
)
from slither.core.expressions.binary_operation import (
    BinaryOperation,
    BinaryOperationType,
)
from slither.core.expressions import (
    CallExpression,
    ConditionalExpression,
    ElementaryTypeNameExpression,
    Identifier,
    IndexAccess,
    Literal,
    MemberAccess,
    NewArray,
    NewContract,
    NewElementaryType,
    SuperCallExpression,
    SuperIdentifier,
    TupleExpression,
    TypeConversion,
    UnaryOperation,
    UnaryOperationType,
)
from slither.core.solidity_types import (
    ArrayType,
    ElementaryType,
)
from slither.solc_parsing.declarations.caller_context import CallerContextExpression
from slither.solc_parsing.exceptions import ParsingError, VariableNotFound
from slither.solc_parsing.expressions.find_variable import find_variable
from slither.solc_parsing.solidity_types.type_parsing import UnknownType, parse_type

if TYPE_CHECKING:
    from slither.core.expressions.expression import Expression

logger = logging.getLogger("ExpressionParsing")

# pylint: disable=anomalous-backslash-in-string,import-outside-toplevel,too-many-branches,too-many-locals

<<<<<<< HEAD
###################################################################################
###################################################################################
# region Helpers
###################################################################################
###################################################################################

CallerContext = Union["ContractSolc", "FunctionSolc"]


def get_pointer_name(variable: Variable):
    curr_type = variable.type
    while isinstance(curr_type, (ArrayType, MappingType)):
        if isinstance(curr_type, ArrayType):
            curr_type = curr_type.type
        else:
            assert isinstance(curr_type, MappingType)
            curr_type = curr_type.type_to

    if isinstance(curr_type, FunctionType):
        return variable.name + curr_type.parameters_signature
    return None


def _find_variable_from_ref_declaration(
    referenced_declaration: Optional[int],
    all_contracts: List["Contract"],
    all_functions_parser: List["FunctionSolc"],
) -> Optional[Union[Contract, Function]]:
    if referenced_declaration is None:
        return None
    # id of the contracts is the referenced declaration
    # This is not true for the functions, as we dont always have the referenced_declaration
    # But maybe we could? (TODO)
    for contract_candidate in all_contracts:
        if contract_candidate.id == referenced_declaration:
            return contract_candidate
    for function_candidate in all_functions_parser:
        if (
            function_candidate.referenced_declaration == referenced_declaration
            and not function_candidate.underlying_function.is_shadowed
        ):
            return function_candidate.underlying_function
    return None


def _find_variable_in_function_parser(
    var_name: str,
    function_parser: Optional["FunctionSolc"],
    referenced_declaration: Optional[int] = None,
) -> Optional[Variable]:
    if function_parser is None:
        return None
    # We look for variable declared with the referencedDeclaration attr
    func_variables_renamed = function_parser.variables_renamed
    if referenced_declaration and referenced_declaration in func_variables_renamed:
        return func_variables_renamed[referenced_declaration].underlying_variable
    # If not found, check for name
    func_variables = function_parser.underlying_function.variables_as_dict
    if var_name in func_variables:
        return func_variables[var_name]
    # A local variable can be a pointer
    # for example
    # function test(function(uint) internal returns(bool) t) interna{
    # Will have a local variable t which will match the signature
    # t(uint256)
    func_variables_ptr = {
        get_pointer_name(f): f for f in function_parser.underlying_function.variables
    }
    if var_name and var_name in func_variables_ptr:
        return func_variables_ptr[var_name]

    return None


def _find_top_level(
    var_name: str, sl: "SlitherCompilationUnit"
) -> Optional[Union[Enum, Structure, SolidityVariable]]:
    structures_top_level = sl.structures_top_level
    for st in structures_top_level:
        if st.name == var_name:
            return st

    enums_top_level = sl.enums_top_level
    for enum in enums_top_level:
        if enum.name == var_name:
            return enum

    for import_directive in sl.import_directives:
        if import_directive.alias == var_name:
            return SolidityImportPlaceHolder(import_directive)

    return None


def _find_in_contract(
    var_name: str,
    contract: Optional[Contract],
    contract_declarer: Optional[Contract],
    is_super: bool,
) -> Optional[Union[Variable, Function, Contract, Event, Enum, Structure,]]:
    if contract is None or contract_declarer is None:
        return None

    # variable are looked from the contract declarer
    contract_variables = contract_declarer.variables_as_dict
    if var_name in contract_variables:
        return contract_variables[var_name]

    # A state variable can be a pointer
    conc_variables_ptr = {get_pointer_name(f): f for f in contract_declarer.variables}
    if var_name and var_name in conc_variables_ptr:
        return conc_variables_ptr[var_name]

    if is_super:
        getter_available = lambda f: f.functions_declared
        d = {f.canonical_name: f for f in contract.functions}
        functions = {
            f.full_name: f
            for f in contract_declarer.available_elements_from_inheritances(
                d, getter_available
            ).values()
        }
    else:
        functions = contract.available_functions_as_dict()
    if var_name in functions:
        return functions[var_name]

    if is_super:
        getter_available = lambda m: m.modifiers_declared
        d = {m.canonical_name: m for m in contract.modifiers}
        modifiers = {
            m.full_name: m
            for m in contract_declarer.available_elements_from_inheritances(
                d, getter_available
            ).values()
        }
    else:
        modifiers = contract.available_modifiers_as_dict()
    if var_name in modifiers:
        return modifiers[var_name]

    # structures are looked on the contract declarer
    structures = contract.structures_as_dict
    if var_name in structures:
        return structures[var_name]

    events = contract.events_as_dict
    if var_name in events:
        return events[var_name]

    enums = contract.enums_as_dict
    if var_name in enums:
        return enums[var_name]

    # If the enum is refered as its name rather than its canonicalName
    enums = {e.name: e for e in contract.enums}
    if var_name in enums:
        return enums[var_name]

    return None


def _find_variable_init(
    caller_context: CallerContext,
) -> Tuple[
    List[Contract],
    Union[List["FunctionSolc"]],
    "SlitherCompilationUnit",
    "SlitherCompilationUnitSolc",
]:
    from slither.solc_parsing.slither_compilation_unit_solc import SlitherCompilationUnitSolc
    from slither.solc_parsing.declarations.contract import ContractSolc
    from slither.solc_parsing.declarations.function import FunctionSolc

    direct_contracts: List[Contract]
    direct_functions_parser: List[FunctionSolc]

    if isinstance(caller_context, SlitherCompilationUnitSolc):
        direct_contracts = []
        direct_functions_parser = []
        sl = caller_context.compilation_unit
        sl_parser = caller_context
    elif isinstance(caller_context, ContractSolc):
        direct_contracts = [caller_context.underlying_contract]
        direct_functions_parser = caller_context.functions_parser + caller_context.modifiers_parser
        sl = caller_context.slither_parser.compilation_unit
        sl_parser = caller_context.slither_parser
    elif isinstance(caller_context, FunctionSolc):
        if caller_context.contract_parser:
            direct_contracts = [caller_context.contract_parser.underlying_contract]
            direct_functions_parser = (
                caller_context.contract_parser.functions_parser
                + caller_context.contract_parser.modifiers_parser
            )
        else:
            # Top level functions
            direct_contracts = []
            direct_functions_parser = []
        sl = caller_context.underlying_function.compilation_unit
        sl_parser = caller_context.slither_parser
    else:
        raise SlitherError(
            f"{type(caller_context)} ({caller_context} is not valid for find_variable"
        )
    return direct_contracts, direct_functions_parser, sl, sl_parser


def find_variable(
    var_name: str,
    caller_context: CallerContext,
    referenced_declaration: Optional[int] = None,
    is_super=False,
) -> Union[
    Variable,
    Function,
    Contract,
    SolidityVariable,
    SolidityFunction,
    Event,
    Enum,
    Structure,
]:
    from slither.solc_parsing.declarations.function import FunctionSolc
    from slither.solc_parsing.declarations.contract import ContractSolc

    # variable are looked from the contract declarer
    # functions can be shadowed, but are looked from the contract instance, rather than the contract declarer
    # the difference between function and variable come from the fact that an internal call, or an variable access
    # in a function does not behave similariy, for example in:
    # contract C{
    #   function f(){
    #     state_var = 1
    #     f2()
    #  }
    # state_var will refer to C.state_var, no mater if C is inherited
    # while f2() will refer to the function definition of the inherited contract (C.f2() in the context of C, or
    # the contract inheriting from C)
    # for events it's unclear what should be the behavior, as they can be shadowed, but there is not impact
    # structure/enums cannot be shadowed

    direct_contracts, direct_functions_parser, sl, sl_parser = _find_variable_init(caller_context)

    all_contracts = sl.contracts
    all_functions_parser = sl_parser.all_functions_and_modifiers_parser

    # Only look for reference declaration in the direct contract, see comment at the end
    # Reference looked are split between direct and all
    # Because functions are copied between contracts, two functions can have the same ref
    # So we need to first look with respect to the direct context

    ret = _find_variable_from_ref_declaration(
        referenced_declaration, direct_contracts, direct_functions_parser
    )
    if ret:
        return ret

    function_parser: Optional[FunctionSolc] = (
        caller_context if isinstance(caller_context, FunctionSolc) else None
    )
    ret = _find_variable_in_function_parser(var_name, function_parser, referenced_declaration)
    if ret:
        return ret

    contract: Optional[Contract] = None
    contract_declarer: Optional[Contract] = None
    if isinstance(caller_context, ContractSolc):
        contract = caller_context.underlying_contract
        contract_declarer = caller_context.underlying_contract
    elif isinstance(caller_context, FunctionSolc):
        underlying_func = caller_context.underlying_function
        # If contract_parser is set to None, then underlying_function is a functionContract
        assert isinstance(underlying_func, FunctionContract)
        contract = underlying_func.contract
        contract_declarer = underlying_func.contract_declarer

    ret = _find_in_contract(var_name, contract, contract_declarer, is_super)
    if ret:
        return ret

    # Could refer to any enum
    all_enumss = [c.enums_as_dict for c in sl.contracts]
    all_enums = {k: v for d in all_enumss for k, v in d.items()}
    if var_name in all_enums:
        return all_enums[var_name]

    contracts = sl.contracts_as_dict
    if var_name in contracts:
        return contracts[var_name]

    if var_name in SOLIDITY_VARIABLES:
        return SolidityVariable(var_name)

    if var_name in SOLIDITY_FUNCTIONS:
        return SolidityFunction(var_name)

    # Top level must be at the end, if nothing else was found
    ret = _find_top_level(var_name, sl)
    if ret:
        return ret

    # Look from reference declaration in all the contracts at the end
    # Because they are many instances where this can't be trusted
    # For example in
    # contract A{
    #     function _f() internal view returns(uint){
    #         return 1;
    #     }
    #
    #     function get() public view returns(uint){
    #         return _f();
    #     }
    # }
    #
    # contract B is A{
    #     function _f() internal view returns(uint){
    #         return 2;
    #     }
    # }
    # get's AST will say that the ref declaration for _f() is A._f(), but in the context of B, its not

    ret = _find_variable_from_ref_declaration(
        referenced_declaration, all_contracts, all_functions_parser
    )
    if ret:
        return ret

    raise VariableNotFound("Variable not found: {} (context {})".format(var_name, caller_context))


# endregion
###################################################################################
###################################################################################
=======
>>>>>>> 65383b9a
# region Filtering
###################################################################################
###################################################################################


def filter_name(value: str) -> str:
    value = value.replace(" memory", "")
    value = value.replace(" storage", "")
    value = value.replace(" external", "")
    value = value.replace(" internal", "")
    value = value.replace("struct ", "")
    value = value.replace("contract ", "")
    value = value.replace("enum ", "")
    value = value.replace(" ref", "")
    value = value.replace(" pointer", "")
    value = value.replace(" pure", "")
    value = value.replace(" view", "")
    value = value.replace(" constant", "")
    value = value.replace(" payable", "")
    value = value.replace("function (", "function(")
    value = value.replace("returns (", "returns(")
    value = value.replace(" calldata", "")

    # remove the text remaining after functio(...)
    # which should only be ..returns(...)
    # nested parenthesis so we use a system of counter on parenthesis
    idx = value.find("(")
    if idx:
        counter = 1
        max_idx = len(value)
        while counter:
            assert idx < max_idx
            idx = idx + 1
            if value[idx] == "(":
                counter += 1
            elif value[idx] == ")":
                counter -= 1
        value = value[: idx + 1]
    return value


# endregion

###################################################################################
###################################################################################
# region Parsing
###################################################################################
###################################################################################


def parse_call(expression: Dict, caller_context):  # pylint: disable=too-many-statements
    src = expression["src"]
    if caller_context.is_compact_ast:
        attributes = expression
        type_conversion = expression["kind"] == "typeConversion"
        type_return = attributes["typeDescriptions"]["typeString"]

    else:
        attributes = expression["attributes"]
        type_conversion = attributes["type_conversion"]
        type_return = attributes["type"]

    if type_conversion:
        type_call = parse_type(UnknownType(type_return), caller_context)

        if caller_context.is_compact_ast:
            assert len(expression["arguments"]) == 1
            expression_to_parse = expression["arguments"][0]
        else:
            children = expression["children"]
            assert len(children) == 2
            type_info = children[0]
            expression_to_parse = children[1]
            assert type_info["name"] in [
                "ElementaryTypenameExpression",
                "ElementaryTypeNameExpression",
                "Identifier",
                "TupleExpression",
                "IndexAccess",
                "MemberAccess",
            ]

        expression = parse_expression(expression_to_parse, caller_context)
        t = TypeConversion(expression, type_call)
        t.set_offset(src, caller_context.compilation_unit)
        return t

    call_gas = None
    call_value = None
    call_salt = None
    if caller_context.is_compact_ast:
        called = parse_expression(expression["expression"], caller_context)
        # If the next expression is a FunctionCallOptions
        # We can here the gas/value information
        # This is only available if the syntax is {gas: , value: }
        # For the .gas().value(), the member are considered as function call
        # And converted later to the correct info (convert.py)
        if expression["expression"][caller_context.get_key()] == "FunctionCallOptions":
            call_with_options = expression["expression"]
            for idx, name in enumerate(call_with_options.get("names", [])):
                option = parse_expression(call_with_options["options"][idx], caller_context)
                if name == "value":
                    call_value = option
                if name == "gas":
                    call_gas = option
                if name == "salt":
                    call_salt = option
        arguments = []
        if expression["arguments"]:
            arguments = [parse_expression(a, caller_context) for a in expression["arguments"]]
    else:
        children = expression["children"]
        called = parse_expression(children[0], caller_context)
        arguments = [parse_expression(a, caller_context) for a in children[1::]]

    if isinstance(called, SuperCallExpression):
        sp = SuperCallExpression(called, arguments, type_return)
        sp.set_offset(expression["src"], caller_context.compilation_unit)
        return sp
    call_expression = CallExpression(called, arguments, type_return)
    call_expression.set_offset(src, caller_context.compilation_unit)

    # Only available if the syntax {gas:, value:} was used
    call_expression.call_gas = call_gas
    call_expression.call_value = call_value
    call_expression.call_salt = call_salt
    return call_expression


def parse_super_name(expression: Dict, is_compact_ast: bool) -> str:
    if is_compact_ast:
        assert expression["nodeType"] == "MemberAccess"
        base_name = expression["memberName"]
        arguments = expression["typeDescriptions"]["typeString"]
    else:
        assert expression["name"] == "MemberAccess"
        attributes = expression["attributes"]
        base_name = attributes["member_name"]
        arguments = attributes["type"]

    assert arguments.startswith("function ")
    # remove function (...()
    arguments = arguments[len("function ") :]

    arguments = filter_name(arguments)
    if " " in arguments:
        arguments = arguments[: arguments.find(" ")]

    return base_name + arguments


def _parse_elementary_type_name_expression(
    expression: Dict, is_compact_ast: bool, caller_context: CallerContextExpression
) -> ElementaryTypeNameExpression:
    # nop exression
    # uint;
    if is_compact_ast:
        value = expression["typeName"]
    else:
        if "children" in expression:
            value = expression["children"][0]["attributes"]["name"]
        else:
            value = expression["attributes"]["value"]
    if isinstance(value, dict):
        t = parse_type(value, caller_context)
    else:
        t = parse_type(UnknownType(value), caller_context)
    e = ElementaryTypeNameExpression(t)
    e.set_offset(expression["src"], caller_context.compilation_unit)
    return e


if TYPE_CHECKING:

    from slither.core.scope.scope import FileScope


def parse_expression(expression: Dict, caller_context: CallerContextExpression) -> "Expression":
    # pylint: disable=too-many-nested-blocks,too-many-statements
    """

    Returns:
        str: expression
    """
    #  Expression
    #    = Expression ('++' | '--')
    #    | NewExpression
    #    | IndexAccess
    #    | MemberAccess
    #    | FunctionCall
    #    | '(' Expression ')'
    #    | ('!' | '~' | 'delete' | '++' | '--' | '+' | '-') Expression
    #    | Expression '**' Expression
    #    | Expression ('*' | '/' | '%') Expression
    #    | Expression ('+' | '-') Expression
    #    | Expression ('<<' | '>>') Expression
    #    | Expression '&' Expression
    #    | Expression '^' Expression
    #    | Expression '|' Expression
    #    | Expression ('<' | '>' | '<=' | '>=') Expression
    #    | Expression ('==' | '!=') Expression
    #    | Expression '&&' Expression
    #    | Expression '||' Expression
    #    | Expression '?' Expression ':' Expression
    #    | Expression ('=' | '|=' | '^=' | '&=' | '<<=' | '>>=' | '+=' | '-=' | '*=' | '/=' | '%=') Expression
    #    | PrimaryExpression
    # The AST naming does not follow the spec
    assert isinstance(caller_context, CallerContextExpression)
    name = expression[caller_context.get_key()]
    is_compact_ast = caller_context.is_compact_ast
    src = expression["src"]

    if name == "UnaryOperation":
        if is_compact_ast:
            attributes = expression
        else:
            attributes = expression["attributes"]
        assert "prefix" in attributes
        operation_type = UnaryOperationType.get_type(attributes["operator"], attributes["prefix"])

        if is_compact_ast:
            expression = parse_expression(expression["subExpression"], caller_context)
        else:
            assert len(expression["children"]) == 1
            expression = parse_expression(expression["children"][0], caller_context)
        unary_op = UnaryOperation(expression, operation_type)
        unary_op.set_offset(src, caller_context.compilation_unit)
        return unary_op

    if name == "BinaryOperation":
        if is_compact_ast:
            attributes = expression
        else:
            attributes = expression["attributes"]
        operation_type = BinaryOperationType.get_type(attributes["operator"])

        if is_compact_ast:
            left_expression = parse_expression(expression["leftExpression"], caller_context)
            right_expression = parse_expression(expression["rightExpression"], caller_context)
        else:
            assert len(expression["children"]) == 2
            left_expression = parse_expression(expression["children"][0], caller_context)
            right_expression = parse_expression(expression["children"][1], caller_context)
        binary_op = BinaryOperation(left_expression, right_expression, operation_type)
        binary_op.set_offset(src, caller_context.compilation_unit)
        return binary_op

    if name in "FunctionCall":
        return parse_call(expression, caller_context)

    if name == "FunctionCallOptions":
        # call/gas info are handled in parse_call
        if is_compact_ast:
            called = parse_expression(expression["expression"], caller_context)
        else:
            called = parse_expression(expression["children"][0], caller_context)
        assert isinstance(called, (MemberAccess, NewContract, Identifier, TupleExpression))
        return called

    if name == "TupleExpression":
        #     For expression like
        #     (a,,c) = (1,2,3)
        #     the AST provides only two children in the left side
        #     We check the type provided (tuple(uint256,,uint256))
        #     To determine that there is an empty variable
        #     Otherwhise we would not be able to determine that
        #     a = 1, c = 3, and 2 is lost
        #
        #     Note: this is only possible with Solidity >= 0.4.12
        if is_compact_ast:
            expressions = [
                parse_expression(e, caller_context) if e else None for e in expression["components"]
            ]
        else:
            if "children" not in expression:
                attributes = expression["attributes"]
                components = attributes["components"]
                expressions = [
                    parse_expression(c, caller_context) if c else None for c in components
                ]
            else:
                expressions = [parse_expression(e, caller_context) for e in expression["children"]]
        # Add none for empty tuple items
        if "attributes" in expression:
            if "type" in expression["attributes"]:
                t = expression["attributes"]["type"]
                if ",," in t or "(," in t or ",)" in t:
                    t = t[len("tuple(") : -1]
                    elems = t.split(",")
                    for idx, _ in enumerate(elems):
                        if elems[idx] == "":
                            expressions.insert(idx, None)
        t = TupleExpression(expressions)
        t.set_offset(src, caller_context.compilation_unit)
        return t

    if name == "Conditional":
        if is_compact_ast:
            if_expression = parse_expression(expression["condition"], caller_context)
            then_expression = parse_expression(expression["trueExpression"], caller_context)
            else_expression = parse_expression(expression["falseExpression"], caller_context)
        else:
            children = expression["children"]
            assert len(children) == 3
            if_expression = parse_expression(children[0], caller_context)
            then_expression = parse_expression(children[1], caller_context)
            else_expression = parse_expression(children[2], caller_context)
        conditional = ConditionalExpression(if_expression, then_expression, else_expression)
        conditional.set_offset(src, caller_context.compilation_unit)
        return conditional

    if name == "Assignment":
        if is_compact_ast:
            left_expression = parse_expression(expression["leftHandSide"], caller_context)
            right_expression = parse_expression(expression["rightHandSide"], caller_context)

            operation_type = AssignmentOperationType.get_type(expression["operator"])

            operation_return_type = expression["typeDescriptions"]["typeString"]
        else:
            attributes = expression["attributes"]
            children = expression["children"]
            assert len(expression["children"]) == 2
            left_expression = parse_expression(children[0], caller_context)
            right_expression = parse_expression(children[1], caller_context)

            operation_type = AssignmentOperationType.get_type(attributes["operator"])
            operation_return_type = attributes["type"]

        assignement = AssignmentOperation(
            left_expression, right_expression, operation_type, operation_return_type
        )
        assignement.set_offset(src, caller_context.compilation_unit)
        return assignement

    if name == "Literal":

        subdenomination = None

        assert "children" not in expression

        if is_compact_ast:
            value = expression.get("value", None)
            if value:
                if "subdenomination" in expression and expression["subdenomination"]:
                    subdenomination = expression["subdenomination"]
            elif not value and value != "":
                value = "0x" + expression["hexValue"]
            type_candidate = expression["typeDescriptions"]["typeString"]

            # Length declaration for array was None until solc 0.5.5
            if type_candidate is None:
                if expression["kind"] == "number":
                    type_candidate = "int_const"
        else:
            value = expression["attributes"].get("value", None)
            if value:
                if (
                    "subdenomination" in expression["attributes"]
                    and expression["attributes"]["subdenomination"]
                ):
                    subdenomination = expression["attributes"]["subdenomination"]
            elif value is None:
                # for literal declared as hex
                # see https://solidity.readthedocs.io/en/v0.4.25/types.html?highlight=hex#hexadecimal-literals
                assert "hexvalue" in expression["attributes"]
                value = "0x" + expression["attributes"]["hexvalue"]
            type_candidate = expression["attributes"]["type"]

        if type_candidate is None:
            if value.isdecimal():
                type_candidate = ElementaryType("uint256")
            else:
                type_candidate = ElementaryType("string")
        elif type_candidate.startswith("int_const "):
            type_candidate = ElementaryType("uint256")
        elif type_candidate.startswith("bool"):
            type_candidate = ElementaryType("bool")
        elif type_candidate.startswith("address"):
            type_candidate = ElementaryType("address")
        else:
            type_candidate = ElementaryType("string")
        literal = Literal(value, type_candidate, subdenomination)
        literal.set_offset(src, caller_context.compilation_unit)
        return literal

    if name == "Identifier":
        assert "children" not in expression

        t = None

        if caller_context.is_compact_ast:
            value = expression["name"]
            t = expression["typeDescriptions"]["typeString"]
        else:
            value = expression["attributes"]["value"]
            if "type" in expression["attributes"]:
                t = expression["attributes"]["type"]

        if t:
            found = re.findall("[struct|enum|function|modifier] \(([\[\] ()a-zA-Z0-9\.,_]*)\)", t)
            assert len(found) <= 1
            if found:
                value = value + "(" + found[0] + ")"
                value = filter_name(value)

        if "referencedDeclaration" in expression:
            referenced_declaration = expression["referencedDeclaration"]
        else:
            referenced_declaration = None

        var, was_created = find_variable(value, caller_context, referenced_declaration)
        if was_created:
            var.set_offset(src, caller_context.compilation_unit)

        identifier = Identifier(var)
        identifier.set_offset(src, caller_context.compilation_unit)
        # for i in range(0, identifier.source_mapping.length+1):
        #     caller_context.compilation_unit.core.offset_to_objects[identifier.source_mapping.filename][identifier.source_mapping.start + i] = var
        var.references.append(identifier.source_mapping)

        return identifier

    if name == "IndexAccess":
        if is_compact_ast:
            index_type = expression["typeDescriptions"]["typeString"]
            left = expression["baseExpression"]
            right = expression.get("indexExpression", None)
        else:
            index_type = expression["attributes"]["type"]
            children = expression["children"]
            left = children[0]
            right = children[1] if len(children) > 1 else None
        # IndexAccess is used to describe ElementaryTypeNameExpression
        # if abi.decode is used
        # For example, abi.decode(data, ...(uint[]) )
        if right is None:
            ret = parse_expression(left, caller_context)
            # Nested array are not yet available in abi.decode
            if isinstance(ret, ElementaryTypeNameExpression):
                old_type = ret.type
                ret.type = ArrayType(old_type, None)
            return ret

        left_expression = parse_expression(left, caller_context)
        right_expression = parse_expression(right, caller_context)
        index = IndexAccess(left_expression, right_expression, index_type)
        index.set_offset(src, caller_context.compilation_unit)
        return index

    if name == "MemberAccess":
        if caller_context.is_compact_ast:
            member_name = expression["memberName"]
            member_type = expression["typeDescriptions"]["typeString"]
            # member_type = parse_type(
            #     UnknownType(expression["typeDescriptions"]["typeString"]), caller_context
            # )
            member_expression = parse_expression(expression["expression"], caller_context)
        else:
            member_name = expression["attributes"]["member_name"]
            member_type = expression["attributes"]["type"]
            # member_type = parse_type(UnknownType(expression["attributes"]["type"]), caller_context)
            children = expression["children"]
            assert len(children) == 1
            member_expression = parse_expression(children[0], caller_context)
        if str(member_expression) == "super":
            super_name = parse_super_name(expression, is_compact_ast)
            var, was_created = find_variable(super_name, caller_context, is_super=True)
            if var is None:
                raise VariableNotFound("Variable not found: {}".format(super_name))
            if was_created:
                var.set_offset(src, caller_context.compilation_unit)
            sup = SuperIdentifier(var)
            sup.set_offset(src, caller_context.compilation_unit)

            # for i in range(0, sup.source_mapping.length + 1):
            #     caller_context.compilation_unit.core.offset_to_objects[sup.source_mapping.filename][
            #         sup.source_mapping.start + i] = var
            var.references.append(sup.source_mapping)

            return sup
        member_access = MemberAccess(member_name, member_type, member_expression)
        member_access.set_offset(src, caller_context.compilation_unit)
        if str(member_access) in SOLIDITY_VARIABLES_COMPOSED:
            id_idx = Identifier(SolidityVariableComposed(str(member_access)))
            id_idx.set_offset(src, caller_context.compilation_unit)
            return id_idx
        return member_access

    if name == "ElementaryTypeNameExpression":
        return _parse_elementary_type_name_expression(expression, is_compact_ast, caller_context)

    # NewExpression is not a root expression, it's always the child of another expression
    if name == "NewExpression":

        if is_compact_ast:
            type_name = expression["typeName"]
        else:
            children = expression["children"]
            assert len(children) == 1
            type_name = children[0]

        if type_name[caller_context.get_key()] == "ArrayTypeName":
            depth = 0
            while type_name[caller_context.get_key()] == "ArrayTypeName":
                # Note: dont conserve the size of the array if provided
                # We compute it directly
                if is_compact_ast:
                    type_name = type_name["baseType"]
                else:
                    type_name = type_name["children"][0]
                depth += 1
            if type_name[caller_context.get_key()] == "ElementaryTypeName":
                if is_compact_ast:
                    array_type = ElementaryType(type_name["name"])
                else:
                    array_type = ElementaryType(type_name["attributes"]["name"])
            elif type_name[caller_context.get_key()] == "UserDefinedTypeName":
                if is_compact_ast:
                    if "name" not in type_name:
                        name_type = type_name["pathNode"]["name"]
                    else:
                        name_type = type_name["name"]

                    array_type = parse_type(UnknownType(name_type), caller_context)
                else:
                    array_type = parse_type(
                        UnknownType(type_name["attributes"]["name"]), caller_context
                    )
            elif type_name[caller_context.get_key()] == "FunctionTypeName":
                array_type = parse_type(type_name, caller_context)
            else:
                raise ParsingError("Incorrect type array {}".format(type_name))
            array = NewArray(depth, array_type)
            array.set_offset(src, caller_context.compilation_unit)
            return array

        if type_name[caller_context.get_key()] == "ElementaryTypeName":
            if is_compact_ast:
                elem_type = ElementaryType(type_name["name"])
            else:
                elem_type = ElementaryType(type_name["attributes"]["name"])
            new_elem = NewElementaryType(elem_type)
            new_elem.set_offset(src, caller_context.compilation_unit)
            return new_elem

        assert type_name[caller_context.get_key()] == "UserDefinedTypeName"

        if is_compact_ast:

            # Changed introduced in Solidity 0.8
            # see https://github.com/crytic/slither/issues/794

            # TODO explore more the changes introduced in 0.8 and the usage of pathNode/IdentifierPath
            if "name" not in type_name:
                assert "pathNode" in type_name and "name" in type_name["pathNode"]
                contract_name = type_name["pathNode"]["name"]
            else:
                contract_name = type_name["name"]
        else:
            contract_name = type_name["attributes"]["name"]
        new = NewContract(contract_name)
        new.set_offset(src, caller_context.compilation_unit)
        return new

    if name == "ModifierInvocation":

        if is_compact_ast:
            called = parse_expression(expression["modifierName"], caller_context)
            arguments = []
            if expression.get("arguments", None):
                arguments = [parse_expression(a, caller_context) for a in expression["arguments"]]
        else:
            children = expression["children"]
            called = parse_expression(children[0], caller_context)
            arguments = [parse_expression(a, caller_context) for a in children[1::]]

        call = CallExpression(called, arguments, "Modifier")
        call.set_offset(src, caller_context.compilation_unit)
        return call

    if name == "IndexRangeAccess":
        # For now, we convert array slices to a direct array access
        # As a result the generated IR will lose the slices information
        # As far as I understand, array slice are only used in abi.decode
        # https://solidity.readthedocs.io/en/v0.6.12/types.html
        # TODO: Investigate array slices usage and implication for the IR
        base = parse_expression(expression["baseExpression"], caller_context)
        return base

    # Introduced with solc 0.8
    if name == "IdentifierPath":

        if caller_context.is_compact_ast:
            value = expression["name"]

            if "referencedDeclaration" in expression:
                referenced_declaration = expression["referencedDeclaration"]
            else:
                referenced_declaration = None

            var, was_created = find_variable(value, caller_context, referenced_declaration)
            if was_created:
                var.set_offset(src, caller_context.compilation_unit)

            identifier = Identifier(var)
            identifier.set_offset(src, caller_context.compilation_unit)

            # for i in range(0, identifier.source_mapping.length + 1):
            #     caller_context.compilation_unit.core.offset_to_objects[identifier.source_mapping.filename][
            #         identifier.source_mapping.start + i] = var

            var.references.append(identifier.source_mapping)

            return identifier

        raise ParsingError("IdentifierPath not currently supported for the legacy ast")

    raise ParsingError("Expression not parsed %s" % name)<|MERGE_RESOLUTION|>--- conflicted
+++ resolved
@@ -2,10 +2,6 @@
 import re
 from typing import Dict, TYPE_CHECKING
 
-<<<<<<< HEAD
-from slither.core.declarations import Event, Enum, Structure, Contract, Function, FunctionContract
-=======
->>>>>>> 65383b9a
 from slither.core.declarations.solidity_variables import (
     SOLIDITY_VARIABLES_COMPOSED,
     SolidityVariableComposed,
@@ -52,341 +48,6 @@
 
 # pylint: disable=anomalous-backslash-in-string,import-outside-toplevel,too-many-branches,too-many-locals
 
-<<<<<<< HEAD
-###################################################################################
-###################################################################################
-# region Helpers
-###################################################################################
-###################################################################################
-
-CallerContext = Union["ContractSolc", "FunctionSolc"]
-
-
-def get_pointer_name(variable: Variable):
-    curr_type = variable.type
-    while isinstance(curr_type, (ArrayType, MappingType)):
-        if isinstance(curr_type, ArrayType):
-            curr_type = curr_type.type
-        else:
-            assert isinstance(curr_type, MappingType)
-            curr_type = curr_type.type_to
-
-    if isinstance(curr_type, FunctionType):
-        return variable.name + curr_type.parameters_signature
-    return None
-
-
-def _find_variable_from_ref_declaration(
-    referenced_declaration: Optional[int],
-    all_contracts: List["Contract"],
-    all_functions_parser: List["FunctionSolc"],
-) -> Optional[Union[Contract, Function]]:
-    if referenced_declaration is None:
-        return None
-    # id of the contracts is the referenced declaration
-    # This is not true for the functions, as we dont always have the referenced_declaration
-    # But maybe we could? (TODO)
-    for contract_candidate in all_contracts:
-        if contract_candidate.id == referenced_declaration:
-            return contract_candidate
-    for function_candidate in all_functions_parser:
-        if (
-            function_candidate.referenced_declaration == referenced_declaration
-            and not function_candidate.underlying_function.is_shadowed
-        ):
-            return function_candidate.underlying_function
-    return None
-
-
-def _find_variable_in_function_parser(
-    var_name: str,
-    function_parser: Optional["FunctionSolc"],
-    referenced_declaration: Optional[int] = None,
-) -> Optional[Variable]:
-    if function_parser is None:
-        return None
-    # We look for variable declared with the referencedDeclaration attr
-    func_variables_renamed = function_parser.variables_renamed
-    if referenced_declaration and referenced_declaration in func_variables_renamed:
-        return func_variables_renamed[referenced_declaration].underlying_variable
-    # If not found, check for name
-    func_variables = function_parser.underlying_function.variables_as_dict
-    if var_name in func_variables:
-        return func_variables[var_name]
-    # A local variable can be a pointer
-    # for example
-    # function test(function(uint) internal returns(bool) t) interna{
-    # Will have a local variable t which will match the signature
-    # t(uint256)
-    func_variables_ptr = {
-        get_pointer_name(f): f for f in function_parser.underlying_function.variables
-    }
-    if var_name and var_name in func_variables_ptr:
-        return func_variables_ptr[var_name]
-
-    return None
-
-
-def _find_top_level(
-    var_name: str, sl: "SlitherCompilationUnit"
-) -> Optional[Union[Enum, Structure, SolidityVariable]]:
-    structures_top_level = sl.structures_top_level
-    for st in structures_top_level:
-        if st.name == var_name:
-            return st
-
-    enums_top_level = sl.enums_top_level
-    for enum in enums_top_level:
-        if enum.name == var_name:
-            return enum
-
-    for import_directive in sl.import_directives:
-        if import_directive.alias == var_name:
-            return SolidityImportPlaceHolder(import_directive)
-
-    return None
-
-
-def _find_in_contract(
-    var_name: str,
-    contract: Optional[Contract],
-    contract_declarer: Optional[Contract],
-    is_super: bool,
-) -> Optional[Union[Variable, Function, Contract, Event, Enum, Structure,]]:
-    if contract is None or contract_declarer is None:
-        return None
-
-    # variable are looked from the contract declarer
-    contract_variables = contract_declarer.variables_as_dict
-    if var_name in contract_variables:
-        return contract_variables[var_name]
-
-    # A state variable can be a pointer
-    conc_variables_ptr = {get_pointer_name(f): f for f in contract_declarer.variables}
-    if var_name and var_name in conc_variables_ptr:
-        return conc_variables_ptr[var_name]
-
-    if is_super:
-        getter_available = lambda f: f.functions_declared
-        d = {f.canonical_name: f for f in contract.functions}
-        functions = {
-            f.full_name: f
-            for f in contract_declarer.available_elements_from_inheritances(
-                d, getter_available
-            ).values()
-        }
-    else:
-        functions = contract.available_functions_as_dict()
-    if var_name in functions:
-        return functions[var_name]
-
-    if is_super:
-        getter_available = lambda m: m.modifiers_declared
-        d = {m.canonical_name: m for m in contract.modifiers}
-        modifiers = {
-            m.full_name: m
-            for m in contract_declarer.available_elements_from_inheritances(
-                d, getter_available
-            ).values()
-        }
-    else:
-        modifiers = contract.available_modifiers_as_dict()
-    if var_name in modifiers:
-        return modifiers[var_name]
-
-    # structures are looked on the contract declarer
-    structures = contract.structures_as_dict
-    if var_name in structures:
-        return structures[var_name]
-
-    events = contract.events_as_dict
-    if var_name in events:
-        return events[var_name]
-
-    enums = contract.enums_as_dict
-    if var_name in enums:
-        return enums[var_name]
-
-    # If the enum is refered as its name rather than its canonicalName
-    enums = {e.name: e for e in contract.enums}
-    if var_name in enums:
-        return enums[var_name]
-
-    return None
-
-
-def _find_variable_init(
-    caller_context: CallerContext,
-) -> Tuple[
-    List[Contract],
-    Union[List["FunctionSolc"]],
-    "SlitherCompilationUnit",
-    "SlitherCompilationUnitSolc",
-]:
-    from slither.solc_parsing.slither_compilation_unit_solc import SlitherCompilationUnitSolc
-    from slither.solc_parsing.declarations.contract import ContractSolc
-    from slither.solc_parsing.declarations.function import FunctionSolc
-
-    direct_contracts: List[Contract]
-    direct_functions_parser: List[FunctionSolc]
-
-    if isinstance(caller_context, SlitherCompilationUnitSolc):
-        direct_contracts = []
-        direct_functions_parser = []
-        sl = caller_context.compilation_unit
-        sl_parser = caller_context
-    elif isinstance(caller_context, ContractSolc):
-        direct_contracts = [caller_context.underlying_contract]
-        direct_functions_parser = caller_context.functions_parser + caller_context.modifiers_parser
-        sl = caller_context.slither_parser.compilation_unit
-        sl_parser = caller_context.slither_parser
-    elif isinstance(caller_context, FunctionSolc):
-        if caller_context.contract_parser:
-            direct_contracts = [caller_context.contract_parser.underlying_contract]
-            direct_functions_parser = (
-                caller_context.contract_parser.functions_parser
-                + caller_context.contract_parser.modifiers_parser
-            )
-        else:
-            # Top level functions
-            direct_contracts = []
-            direct_functions_parser = []
-        sl = caller_context.underlying_function.compilation_unit
-        sl_parser = caller_context.slither_parser
-    else:
-        raise SlitherError(
-            f"{type(caller_context)} ({caller_context} is not valid for find_variable"
-        )
-    return direct_contracts, direct_functions_parser, sl, sl_parser
-
-
-def find_variable(
-    var_name: str,
-    caller_context: CallerContext,
-    referenced_declaration: Optional[int] = None,
-    is_super=False,
-) -> Union[
-    Variable,
-    Function,
-    Contract,
-    SolidityVariable,
-    SolidityFunction,
-    Event,
-    Enum,
-    Structure,
-]:
-    from slither.solc_parsing.declarations.function import FunctionSolc
-    from slither.solc_parsing.declarations.contract import ContractSolc
-
-    # variable are looked from the contract declarer
-    # functions can be shadowed, but are looked from the contract instance, rather than the contract declarer
-    # the difference between function and variable come from the fact that an internal call, or an variable access
-    # in a function does not behave similariy, for example in:
-    # contract C{
-    #   function f(){
-    #     state_var = 1
-    #     f2()
-    #  }
-    # state_var will refer to C.state_var, no mater if C is inherited
-    # while f2() will refer to the function definition of the inherited contract (C.f2() in the context of C, or
-    # the contract inheriting from C)
-    # for events it's unclear what should be the behavior, as they can be shadowed, but there is not impact
-    # structure/enums cannot be shadowed
-
-    direct_contracts, direct_functions_parser, sl, sl_parser = _find_variable_init(caller_context)
-
-    all_contracts = sl.contracts
-    all_functions_parser = sl_parser.all_functions_and_modifiers_parser
-
-    # Only look for reference declaration in the direct contract, see comment at the end
-    # Reference looked are split between direct and all
-    # Because functions are copied between contracts, two functions can have the same ref
-    # So we need to first look with respect to the direct context
-
-    ret = _find_variable_from_ref_declaration(
-        referenced_declaration, direct_contracts, direct_functions_parser
-    )
-    if ret:
-        return ret
-
-    function_parser: Optional[FunctionSolc] = (
-        caller_context if isinstance(caller_context, FunctionSolc) else None
-    )
-    ret = _find_variable_in_function_parser(var_name, function_parser, referenced_declaration)
-    if ret:
-        return ret
-
-    contract: Optional[Contract] = None
-    contract_declarer: Optional[Contract] = None
-    if isinstance(caller_context, ContractSolc):
-        contract = caller_context.underlying_contract
-        contract_declarer = caller_context.underlying_contract
-    elif isinstance(caller_context, FunctionSolc):
-        underlying_func = caller_context.underlying_function
-        # If contract_parser is set to None, then underlying_function is a functionContract
-        assert isinstance(underlying_func, FunctionContract)
-        contract = underlying_func.contract
-        contract_declarer = underlying_func.contract_declarer
-
-    ret = _find_in_contract(var_name, contract, contract_declarer, is_super)
-    if ret:
-        return ret
-
-    # Could refer to any enum
-    all_enumss = [c.enums_as_dict for c in sl.contracts]
-    all_enums = {k: v for d in all_enumss for k, v in d.items()}
-    if var_name in all_enums:
-        return all_enums[var_name]
-
-    contracts = sl.contracts_as_dict
-    if var_name in contracts:
-        return contracts[var_name]
-
-    if var_name in SOLIDITY_VARIABLES:
-        return SolidityVariable(var_name)
-
-    if var_name in SOLIDITY_FUNCTIONS:
-        return SolidityFunction(var_name)
-
-    # Top level must be at the end, if nothing else was found
-    ret = _find_top_level(var_name, sl)
-    if ret:
-        return ret
-
-    # Look from reference declaration in all the contracts at the end
-    # Because they are many instances where this can't be trusted
-    # For example in
-    # contract A{
-    #     function _f() internal view returns(uint){
-    #         return 1;
-    #     }
-    #
-    #     function get() public view returns(uint){
-    #         return _f();
-    #     }
-    # }
-    #
-    # contract B is A{
-    #     function _f() internal view returns(uint){
-    #         return 2;
-    #     }
-    # }
-    # get's AST will say that the ref declaration for _f() is A._f(), but in the context of B, its not
-
-    ret = _find_variable_from_ref_declaration(
-        referenced_declaration, all_contracts, all_functions_parser
-    )
-    if ret:
-        return ret
-
-    raise VariableNotFound("Variable not found: {} (context {})".format(var_name, caller_context))
-
-
-# endregion
-###################################################################################
-###################################################################################
-=======
->>>>>>> 65383b9a
 # region Filtering
 ###################################################################################
 ###################################################################################
