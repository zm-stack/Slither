--- conflicted
+++ resolved
@@ -27,7 +27,6 @@
 from slither.solc_parsing.declarations.using_for_top_level import UsingForTopLevelSolc
 from slither.solc_parsing.exceptions import VariableNotFound
 from slither.solc_parsing.variables.top_level_variable import TopLevelVariableSolc
-<<<<<<< HEAD
 from slither.solc_parsing.ast.types import (
     SourceUnit,
     ContractDefinition,
@@ -42,8 +41,6 @@
     UsingForDirective,
 )
 from slither.solc_parsing.declarations.caller_context import CallerContextExpression
-=======
->>>>>>> cb376503
 
 logging.basicConfig()
 logger = logging.getLogger("SlitherSolcParsing")
@@ -158,47 +155,11 @@
                 return True
             return False
 
-<<<<<<< HEAD
     def parse_top_level_from_loaded_json(
         self, data_loaded: Dict, filename: str
     ):  # pylint: disable=too-many-branches,too-many-statements,too-many-locals
         from slither.solc_parsing.ast.sniffer import sniff
         from slither.solc_parsing.ast.dump import dumps
-=======
-    def _parse_enum(self, top_level_data: Dict, filename: str) -> None:
-        if self.is_compact_ast:
-            name = top_level_data["name"]
-            canonicalName = top_level_data["canonicalName"]
-        else:
-            name = top_level_data["attributes"][self.get_key()]
-            if "canonicalName" in top_level_data["attributes"]:
-                canonicalName = top_level_data["attributes"]["canonicalName"]
-            else:
-                canonicalName = name
-        values = []
-        children = (
-            top_level_data["members"]
-            if "members" in top_level_data
-            else top_level_data.get("children", [])
-        )
-        for child in children:
-            assert child[self.get_key()] == "EnumValue"
-            if self.is_compact_ast:
-                values.append(child["name"])
-            else:
-                values.append(child["attributes"][self.get_key()])
-
-        scope = self.compilation_unit.get_scope(filename)
-        enum = EnumTopLevel(name, canonicalName, values, scope)
-        scope.enums[name] = enum
-        enum.set_offset(top_level_data["src"], self._compilation_unit)
-        self._compilation_unit.enums_top_level.append(enum)
-
-    # pylint: disable=too-many-branches,too-many-statements,too-many-locals
-    def parse_top_level_from_loaded_json(self, data_loaded: Dict, filename: str) -> None:
-        if "nodeType" in data_loaded:
-            self._is_compact_ast = True
->>>>>>> cb376503
 
         node = sniff(data_loaded)(data_loaded)
         # print(dumps(node))
@@ -314,15 +275,7 @@
                 scope.user_defined_types[child.alias] = user_defined_type
 
             else:
-<<<<<<< HEAD
                 raise SlitherException(f"Top level {child} not supported")
-=======
-                raise SlitherException(f"Top level {top_level_data[self.get_key()]} not supported")
-
-    def _parse_source_unit(self, data: Dict, filename: str) -> None:
-        if data[self.get_key()] != "SourceUnit":
-            return  # handle solc prior 0.3.6
->>>>>>> cb376503
 
     def _parse_source_unit(self, data: SourceUnit, filename: str):
         # match any char for filename
