--- conflicted
+++ resolved
@@ -6,11 +6,8 @@
     AbstractCheck,
     CHECK_INFO,
 )
-<<<<<<< HEAD
 from slither.utils.upgradeability import get_missing_vars
-=======
 from slither.utils.output import Output
->>>>>>> 3c552287
 
 
 class MissingVariable(AbstractCheck):
@@ -57,37 +54,15 @@
     def _check(self) -> List[Output]:
         contract1 = self.contract
         contract2 = self.contract_v2
-<<<<<<< HEAD
+
+        assert contract2
         missing = get_missing_vars(contract1, contract2)
 
         results = []
         for variable1 in missing:
-            info = ["Variable missing in ", contract2, ": ", variable1, "\n"]
+            info: CHECK_INFO = ["Variable missing in ", contract2, ": ", variable1, "\n"]
             json = self.generate_result(info)
             results.append(json)
-=======
-
-        assert contract2
-
-        order1 = [
-            variable
-            for variable in contract1.state_variables_ordered
-            if not (variable.is_constant or variable.is_immutable)
-        ]
-        order2 = [
-            variable
-            for variable in contract2.state_variables_ordered
-            if not (variable.is_constant or variable.is_immutable)
-        ]
-
-        results = []
-        for idx, _ in enumerate(order1):
-            variable1 = order1[idx]
-            if len(order2) <= idx:
-                info: CHECK_INFO = ["Variable missing in ", contract2, ": ", variable1, "\n"]
-                json = self.generate_result(info)
-                results.append(json)
->>>>>>> 3c552287
 
         return results
 
