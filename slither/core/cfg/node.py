--- conflicted
+++ resolved
@@ -231,11 +231,7 @@
         self._function = function
 
     @property
-<<<<<<< HEAD
     def function(self) -> Optional["Function"]:
-=======
-    def function(self) -> "Function":
->>>>>>> a4e953ed
         return self._function
 
     # endregion
