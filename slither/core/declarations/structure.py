--- conflicted
+++ resolved
@@ -25,7 +25,7 @@
     def elems(self):
         return self._elems
 
-<<<<<<< HEAD
+
     def is_declared_by(self, contract):
         """
         Check if the element is declared by the contract
@@ -33,14 +33,14 @@
         :return:
         """
         return self.contract == contract
-=======
+
     @property
     def elems_ordered(self):
         ret = []
         for e in self._elems_ordered:
             ret.append(self._elems[e])
         return ret
->>>>>>> 7cadf980
+
 
     def __str__(self):
         return self.name