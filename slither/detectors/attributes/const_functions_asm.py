--- conflicted
+++ resolved
@@ -37,19 +37,11 @@
     }
 }
 ```
-<<<<<<< HEAD
-`Constant` was deployed with Solidity 0.4.25. Bob writes a smart contract interacting with `Constant` in Solidity 0.5.0. 
-All the calls to `get` revert, breaking Bob's smart contract execution."""
-
-    WIKI_RECOMMENDATION = (
-        "Ensure that the attributes of contracts compiled prior to Solidity 0.5.0 are correct."
-=======
 `Constant` was deployed with Solidity 0.4.25. Bob writes a smart contract that interacts with `Constant` in Solidity 0.5.0. 
 All the calls to `get` revert, breaking Bob's smart contract execution."""
 
     WIKI_RECOMMENDATION = (
         "Ensure the attributes of contracts compiled prior to Solidity 0.5.0 are correct."
->>>>>>> 88954ac6
     )
 
     def _detect(self):
