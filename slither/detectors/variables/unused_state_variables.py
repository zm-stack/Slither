"""
Module detecting unused state variables
"""

from slither.detectors.abstract_detector import AbstractDetector, DetectorClassification
from slither.core.solidity_types import ArrayType
from slither.visitors.expression.export_values import ExportValues
from slither.core.variables.state_variable import StateVariable

class UnusedStateVars(AbstractDetector):
    """
    Unused state variables detector
    """

    ARGUMENT = 'unused-state'
    HELP = 'Unused state variables'
    IMPACT = DetectorClassification.INFORMATIONAL
    CONFIDENCE = DetectorClassification.HIGH

    WIKI = 'https://github.com/crytic/slither/wiki/Detector-Documentation#unused-state-variables'


    WIKI_TITLE = 'Unused state variables'
    WIKI_DESCRIPTION = 'Unused state variable.'
    WIKI_EXPLOIT_SCENARIO = ''
    WIKI_RECOMMENDATION = 'Remove unused state variables.'

    def detect_unused(self, contract):
        if contract.is_signature_only():
            return None
        # Get all the variables read in all the functions and modifiers

        all_functions = (contract.all_functions_called + contract.modifiers)
        variables_used = [x.state_variables_read + x.state_variables_written for x in
                          all_functions]

        array_candidates = [x.variables for x in all_functions]
        array_candidates = [i for sl in array_candidates for i in sl] + contract.state_variables
        array_candidates = [x.type.length for x in array_candidates if isinstance(x.type, ArrayType) and x.type.length]
        array_candidates = [ExportValues(x).result() for x in array_candidates]
        array_candidates = [i for sl in array_candidates for i in sl]
        array_candidates = [v for v in array_candidates if isinstance(v, StateVariable)]

        # Flat list
        variables_used = [item for sublist in variables_used for item in sublist]
        variables_used = list(set(variables_used + array_candidates))
        # Return the variables unused that are not public
        return [x for x in contract.variables if
                x not in variables_used and x.visibility != 'public']

    def _detect(self):
        """ Detect unused state variables
        """
        results = []
        for c in self.slither.contracts_derived:
            unusedVars = self.detect_unused(c)
            if unusedVars:
                for var in unusedVars:
<<<<<<< HEAD
                    info += "{} ({}) is never used in {}\n".format(var.canonical_name,
                                                                   var.source_mapping_str,
                                                                   c.name)
=======
                    info = "{}.{} ({}) is never used in {}\n".format(var.contract.name,
                                                                      var.name,
                                                                      var.source_mapping_str,
                                                                      c.name)
>>>>>>> 7cadf980

                    json = self.generate_json_result(info)
                    self.add_variable_to_json(var, json)
                    self.add_contract_to_json(c, json)
                    results.append(json)

        return results<|MERGE_RESOLUTION|>--- conflicted
+++ resolved
@@ -56,16 +56,10 @@
             unusedVars = self.detect_unused(c)
             if unusedVars:
                 for var in unusedVars:
-<<<<<<< HEAD
-                    info += "{} ({}) is never used in {}\n".format(var.canonical_name,
-                                                                   var.source_mapping_str,
-                                                                   c.name)
-=======
-                    info = "{}.{} ({}) is never used in {}\n".format(var.contract.name,
-                                                                      var.name,
-                                                                      var.source_mapping_str,
-                                                                      c.name)
->>>>>>> 7cadf980
+                    info = "{} ({}) is never used in {}\n".format(var.canonical_name,
+                                                                  var.source_mapping_str,
+                                                                  c.name)
+
 
                     json = self.generate_json_result(info)
                     self.add_variable_to_json(var, json)
