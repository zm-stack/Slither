import json
import os
import pathlib
import sys
from pprint import pprint
from typing import Type, Optional, List

import pytest
from deepdiff import DeepDiff  # pip install deepdiff

from solc_select.solc_select import install_artifacts as install_solc_versions
from solc_select.solc_select import installed_versions as get_installed_solc_versions

from slither import Slither
from slither.detectors.abstract_detector import AbstractDetector
from slither.detectors import all_detectors


class Test:  # pylint: disable=too-few-public-methods
    def __init__(
        self,
        detector: Type[AbstractDetector],
        test_file: str,
        solc_ver: str,
        additional_files: Optional[List[str]] = None,
    ):
        """


        :param detector:
        :param test_file:
        :param solc_ver:
        :param additional_files: If the test changes additional files, list them here to allow the
        test to update the source mapping
        """
        self.detector = detector
        self.test_file = test_file
        self.expected_result = test_file + "." + solc_ver + "." + detector.__name__ + ".json"
        self.solc_ver = solc_ver
        if additional_files is None:
            self.additional_files = []
        else:
            self.additional_files = additional_files


def set_solc(test_item: Test):  # pylint: disable=too-many-lines
    # hacky hack hack to pick the solc version we want
    env = dict(os.environ)
    env["SOLC_VERSION"] = test_item.solc_ver
    os.environ.clear()
    os.environ.update(env)


def id_test(test_item: Test):
    return f"{test_item.detector}: {test_item.solc_ver}/{test_item.test_file}"


ALL_TEST_OBJECTS = [
    Test(
        all_detectors.UninitializedFunctionPtrsConstructor,
        "uninitialized_function_ptr_constructor.sol",
        "0.4.25",
    ),
    Test(
        all_detectors.UninitializedFunctionPtrsConstructor,
        "uninitialized_function_ptr_constructor.sol",
        "0.5.8",
    ),
    Test(
        all_detectors.UninitializedFunctionPtrsConstructor,
        "uninitialized_function_ptr_constructor.sol",
        "0.5.16",
    ),
    Test(
        all_detectors.ReentrancyBenign,
        "reentrancy-benign.sol",
        "0.4.25",
    ),
    Test(
        all_detectors.ReentrancyBenign,
        "reentrancy-benign.sol",
        "0.5.16",
    ),
    Test(
        all_detectors.ReentrancyBenign,
        "reentrancy-benign.sol",
        "0.6.11",
    ),
    Test(
        all_detectors.ReentrancyBenign,
        "reentrancy-benign.sol",
        "0.7.6",
    ),
    Test(
        all_detectors.ReentrancyReadBeforeWritten,
        "reentrancy-write.sol",
        "0.4.25",
    ),
    Test(
        all_detectors.ReentrancyReadBeforeWritten,
        "reentrancy-write.sol",
        "0.5.16",
    ),
    Test(
        all_detectors.ReentrancyReadBeforeWritten,
        "reentrancy-write.sol",
        "0.6.11",
    ),
    Test(
        all_detectors.ReentrancyReadBeforeWritten,
        "reentrancy-write.sol",
        "0.7.6",
    ),
    Test(
        all_detectors.ReentrancyReadBeforeWritten,
        "DAO.sol",
        "0.4.25",
    ),
    Test(
        all_detectors.ReentrancyReadBeforeWritten,
        "comment.sol",
        "0.8.2",
    ),
    Test(
        all_detectors.ReentrancyReadBeforeWritten,
        "no-reentrancy-staticcall.sol",
        "0.5.16",
    ),
    Test(
        all_detectors.ReentrancyReadBeforeWritten,
        "no-reentrancy-staticcall.sol",
        "0.6.11",
    ),
    Test(
        all_detectors.ReentrancyReadBeforeWritten,
        "no-reentrancy-staticcall.sol",
        "0.7.6",
    ),
    Test(
        all_detectors.BooleanEquality,
        "boolean-constant-equality.sol",
        "0.4.25",
    ),
    Test(
        all_detectors.BooleanEquality,
        "boolean-constant-equality.sol",
        "0.5.16",
    ),
    Test(
        all_detectors.BooleanEquality,
        "boolean-constant-equality.sol",
        "0.6.11",
    ),
    Test(
        all_detectors.BooleanEquality,
        "boolean-constant-equality.sol",
        "0.7.6",
    ),
    Test(
        all_detectors.BooleanConstantMisuse,
        "boolean-constant-misuse.sol",
        "0.4.25",
    ),
    Test(
        all_detectors.BooleanConstantMisuse,
        "boolean-constant-misuse.sol",
        "0.5.16",
    ),
    Test(
        all_detectors.BooleanConstantMisuse,
        "boolean-constant-misuse.sol",
        "0.6.11",
    ),
    Test(
        all_detectors.BooleanConstantMisuse,
        "boolean-constant-misuse.sol",
        "0.7.6",
    ),
    Test(
        all_detectors.UncheckedLowLevel,
        "unchecked_lowlevel.sol",
        "0.4.25",
    ),
    Test(
        all_detectors.UncheckedLowLevel,
        "unchecked_lowlevel.sol",
        "0.5.16",
    ),
    Test(
        all_detectors.UncheckedLowLevel,
        "unchecked_lowlevel.sol",
        "0.6.11",
    ),
    Test(
        all_detectors.UncheckedLowLevel,
        "unchecked_lowlevel.sol",
        "0.7.6",
    ),
    Test(
        all_detectors.UnindexedERC20EventParameters,
        "erc20_indexed.sol",
        "0.4.25",
    ),
    Test(
        all_detectors.UnindexedERC20EventParameters,
        "erc20_indexed.sol",
        "0.5.16",
    ),
    Test(
        all_detectors.UnindexedERC20EventParameters,
        "erc20_indexed.sol",
        "0.6.11",
    ),
    Test(
        all_detectors.UnindexedERC20EventParameters,
        "erc20_indexed.sol",
        "0.7.6",
    ),
    Test(
        all_detectors.IncorrectERC20InterfaceDetection,
        "incorrect_erc20_interface.sol",
        "0.4.25",
    ),
    Test(
        all_detectors.IncorrectERC20InterfaceDetection,
        "incorrect_erc20_interface.sol",
        "0.5.16",
    ),
    Test(
        all_detectors.IncorrectERC20InterfaceDetection,
        "incorrect_erc20_interface.sol",
        "0.6.11",
    ),
    Test(
        all_detectors.IncorrectERC20InterfaceDetection,
        "incorrect_erc20_interface.sol",
        "0.7.6",
    ),
    Test(
        all_detectors.IncorrectERC721InterfaceDetection,
        "incorrect_erc721_interface.sol",
        "0.4.25",
    ),
    Test(
        all_detectors.IncorrectERC721InterfaceDetection,
        "incorrect_erc721_interface.sol",
        "0.5.16",
    ),
    Test(
        all_detectors.IncorrectERC721InterfaceDetection,
        "incorrect_erc721_interface.sol",
        "0.6.11",
    ),
    Test(
        all_detectors.IncorrectERC721InterfaceDetection,
        "incorrect_erc721_interface.sol",
        "0.7.6",
    ),
    Test(
        all_detectors.UninitializedStateVarsDetection,
        "uninitialized.sol",
        "0.4.25",
    ),
    Test(
        all_detectors.UninitializedStateVarsDetection,
        "uninitialized.sol",
        "0.5.16",
    ),
    Test(
        all_detectors.UninitializedStateVarsDetection,
        "uninitialized.sol",
        "0.6.11",
    ),
    Test(
        all_detectors.UninitializedStateVarsDetection,
        "uninitialized.sol",
        "0.7.6",
    ),
    Test(all_detectors.Backdoor, "backdoor.sol", "0.4.25"),
    Test(all_detectors.Backdoor, "backdoor.sol", "0.5.16"),
    Test(all_detectors.Backdoor, "backdoor.sol", "0.6.11"),
    Test(all_detectors.Backdoor, "backdoor.sol", "0.7.6"),
    Test(all_detectors.Suicidal, "suicidal.sol", "0.4.25"),
    Test(all_detectors.Suicidal, "suicidal.sol", "0.5.16"),
    Test(all_detectors.Suicidal, "suicidal.sol", "0.6.11"),
    Test(all_detectors.Suicidal, "suicidal.sol", "0.7.6"),
    Test(
        all_detectors.ConstantPragma,
        "pragma.0.4.25.sol",
        "0.4.25",
        ["pragma.0.4.24.sol"],
    ),
    Test(
        all_detectors.ConstantPragma,
        "pragma.0.5.16.sol",
        "0.5.16",
        ["pragma.0.5.15.sol"],
    ),
    Test(
        all_detectors.ConstantPragma,
        "pragma.0.6.11.sol",
        "0.6.11",
        ["pragma.0.6.10.sol"],
    ),
    Test(
        all_detectors.ConstantPragma,
        "pragma.0.7.6.sol",
        "0.7.6",
        ["pragma.0.7.5.sol"],
    ),
    Test(all_detectors.IncorrectSolc, "static.sol", "0.4.25"),
    Test(all_detectors.IncorrectSolc, "static.sol", "0.5.14"),
    Test(all_detectors.IncorrectSolc, "static.sol", "0.5.16"),
    Test(all_detectors.IncorrectSolc, "dynamic_1.sol", "0.5.16"),
    Test(all_detectors.IncorrectSolc, "dynamic_2.sol", "0.5.16"),
    Test(all_detectors.IncorrectSolc, "static.sol", "0.6.10"),
    Test(all_detectors.IncorrectSolc, "static.sol", "0.6.11"),
    Test(all_detectors.IncorrectSolc, "dynamic_1.sol", "0.6.11"),
    Test(all_detectors.IncorrectSolc, "dynamic_2.sol", "0.6.11"),
    Test(all_detectors.IncorrectSolc, "static.sol", "0.7.4"),
    Test(all_detectors.IncorrectSolc, "static.sol", "0.7.6"),
    Test(all_detectors.IncorrectSolc, "dynamic_1.sol", "0.7.6"),
    Test(all_detectors.IncorrectSolc, "dynamic_2.sol", "0.7.6"),
    Test(
        all_detectors.ReentrancyEth,
        "reentrancy.sol",
        "0.4.25",
    ),
    Test(
        all_detectors.ReentrancyEth,
        "reentrancy_indirect.sol",
        "0.4.25",
    ),
    Test(
        all_detectors.ReentrancyEth,
        "reentrancy.sol",
        "0.5.16",
    ),
    Test(
        all_detectors.ReentrancyEth,
        "reentrancy_indirect.sol",
        "0.5.16",
    ),
    Test(
        all_detectors.ReentrancyEth,
        "reentrancy.sol",
        "0.6.11",
    ),
    Test(
        all_detectors.ReentrancyEth,
        "reentrancy_indirect.sol",
        "0.6.11",
    ),
    Test(all_detectors.ReentrancyEth, "reentrancy.sol", "0.7.6"),
    Test(
        all_detectors.ReentrancyEth,
        "reentrancy_indirect.sol",
        "0.7.6",
    ),
    Test(
        all_detectors.ReentrancyEth,
        "DAO.sol",
        "0.4.25",
    ),
    Test(
        all_detectors.UninitializedStorageVars,
        "uninitialized_storage_pointer.sol",
        "0.4.25",
    ),
    Test(all_detectors.TxOrigin, "tx_origin.sol", "0.4.25"),
    Test(all_detectors.TxOrigin, "tx_origin.sol", "0.5.16"),
    Test(all_detectors.TxOrigin, "tx_origin.sol", "0.6.11"),
    Test(all_detectors.TxOrigin, "tx_origin.sol", "0.7.6"),
    Test(
        all_detectors.UnusedStateVars,
        "unused_state.sol",
        "0.4.25",
    ),
    Test(
        all_detectors.UnusedStateVars,
        "unused_state.sol",
        "0.5.16",
    ),
    Test(
        all_detectors.UnusedStateVars,
        "unused_state.sol",
        "0.6.11",
    ),
    Test(
        all_detectors.UnusedStateVars,
        "unused_state.sol",
        "0.7.6",
    ),
    Test(all_detectors.LockedEther, "locked_ether.sol", "0.4.25"),
    Test(all_detectors.LockedEther, "locked_ether.sol", "0.5.16"),
    Test(all_detectors.LockedEther, "locked_ether.sol", "0.6.11"),
    Test(all_detectors.LockedEther, "locked_ether.sol", "0.7.6"),
    Test(
        all_detectors.ArbitrarySendEth,
        "arbitrary_send_eth.sol",
        "0.4.25",
    ),
    Test(
        all_detectors.ArbitrarySendEth,
        "arbitrary_send_eth.sol",
        "0.5.16",
    ),
    Test(
        all_detectors.ArbitrarySendEth,
        "arbitrary_send_eth.sol",
        "0.6.11",
    ),
    Test(
        all_detectors.ArbitrarySendEth,
        "arbitrary_send_eth.sol",
        "0.7.6",
    ),
    Test(
        all_detectors.Assembly,
        "inline_assembly_contract.sol",
        "0.4.25",
    ),
    Test(
        all_detectors.Assembly,
        "inline_assembly_library.sol",
        "0.4.25",
    ),
    Test(
        all_detectors.Assembly,
        "inline_assembly_contract.sol",
        "0.5.16",
    ),
    Test(
        all_detectors.Assembly,
        "inline_assembly_library.sol",
        "0.5.16",
    ),
    Test(
        all_detectors.Assembly,
        "inline_assembly_contract.sol",
        "0.6.11",
    ),
    Test(
        all_detectors.Assembly,
        "inline_assembly_library.sol",
        "0.6.11",
    ),
    Test(
        all_detectors.Assembly,
        "inline_assembly_contract.sol",
        "0.7.6",
    ),
    Test(
        all_detectors.Assembly,
        "inline_assembly_library.sol",
        "0.7.6",
    ),
    Test(
        all_detectors.LowLevelCalls,
        "low_level_calls.sol",
        "0.4.25",
    ),
    Test(
        all_detectors.LowLevelCalls,
        "low_level_calls.sol",
        "0.5.16",
    ),
    Test(
        all_detectors.LowLevelCalls,
        "low_level_calls.sol",
        "0.6.11",
    ),
    Test(
        all_detectors.LowLevelCalls,
        "low_level_calls.sol",
        "0.7.6",
    ),
    Test(
        all_detectors.ConstCandidateStateVars,
        "const_state_variables.sol",
        "0.4.25",
    ),
    Test(
        all_detectors.ConstCandidateStateVars,
        "const_state_variables.sol",
        "0.5.16",
    ),
    Test(
        all_detectors.ConstCandidateStateVars,
        "const_state_variables.sol",
        "0.6.11",
    ),
    Test(
        all_detectors.ConstCandidateStateVars,
        "const_state_variables.sol",
        "0.7.6",
    ),
    Test(
        all_detectors.ConstCandidateStateVars,
        "immutable.sol",
        "0.8.0",
    ),
    Test(
        all_detectors.ExternalFunction,
        "external_function.sol",
        "0.4.25",
    ),
    Test(
        all_detectors.ExternalFunction,
        "external_function_2.sol",
        "0.4.25",
    ),
    Test(
        all_detectors.ExternalFunction,
        "external_function_3.sol",
        "0.4.25",
    ),
    Test(
        all_detectors.ExternalFunction,
        "external_function.sol",
        "0.5.16",
    ),
    Test(
        all_detectors.ExternalFunction,
        "external_function_2.sol",
        "0.5.16",
    ),
    Test(
        all_detectors.ExternalFunction,
        "external_function_3.sol",
        "0.5.16",
    ),
    Test(
        all_detectors.ExternalFunction,
        "external_function.sol",
        "0.6.11",
    ),
    Test(
        all_detectors.ExternalFunction,
        "external_function_2.sol",
        "0.6.11",
    ),
    Test(
        all_detectors.ExternalFunction,
        "external_function_3.sol",
        "0.6.11",
    ),
    Test(
        all_detectors.ExternalFunction,
        "external_function.sol",
        "0.7.6",
    ),
    Test(
        all_detectors.ExternalFunction,
        "external_function_2.sol",
        "0.7.6",
    ),
    Test(
        all_detectors.ExternalFunction,
        "external_function_3.sol",
        "0.7.6",
    ),
    Test(
        all_detectors.NamingConvention,
        "naming_convention.sol",
        "0.4.25",
    ),
    Test(
        all_detectors.NamingConvention,
        "naming_convention.sol",
        "0.5.16",
    ),
    Test(
        all_detectors.NamingConvention,
        "naming_convention.sol",
        "0.6.11",
    ),
    Test(
        all_detectors.NamingConvention,
        "naming_convention.sol",
        "0.7.6",
    ),
    Test(
        all_detectors.ControlledDelegateCall,
        "controlled_delegatecall.sol",
        "0.4.25",
    ),
    Test(
        all_detectors.ControlledDelegateCall,
        "controlled_delegatecall.sol",
        "0.5.16",
    ),
    Test(
        all_detectors.ControlledDelegateCall,
        "controlled_delegatecall.sol",
        "0.6.11",
    ),
    Test(
        all_detectors.ControlledDelegateCall,
        "controlled_delegatecall.sol",
        "0.7.6",
    ),
    Test(
        all_detectors.UninitializedLocalVars,
        "uninitialized_local_variable.sol",
        "0.4.25",
    ),
    Test(
        all_detectors.UninitializedLocalVars,
        "uninitialized_local_variable.sol",
        "0.5.16",
    ),
    Test(
        all_detectors.UninitializedLocalVars,
        "uninitialized_local_variable.sol",
        "0.6.11",
    ),
    Test(
        all_detectors.UninitializedLocalVars,
        "uninitialized_local_variable.sol",
        "0.7.6",
    ),
    Test(all_detectors.ConstantFunctionsAsm, "constant.sol", "0.4.25"),
    Test(
        all_detectors.ConstantFunctionsState,
        "constant.sol",
        "0.4.25",
    ),
    Test(all_detectors.ConstantFunctionsAsm, "constant.sol", "0.5.16"),
    Test(
        all_detectors.ConstantFunctionsState,
        "constant.sol",
        "0.5.16",
    ),
    Test(all_detectors.ConstantFunctionsAsm, "constant.sol", "0.6.11"),
    Test(
        all_detectors.ConstantFunctionsState,
        "constant.sol",
        "0.6.11",
    ),
    Test(all_detectors.ConstantFunctionsAsm, "constant.sol", "0.7.6"),
    Test(all_detectors.ConstantFunctionsState, "constant.sol", "0.7.6"),
    Test(
        all_detectors.UnusedReturnValues,
        "unused_return.sol",
        "0.4.25",
    ),
    Test(
        all_detectors.UnusedReturnValues,
        "unused_return.sol",
        "0.5.16",
    ),
    Test(
        all_detectors.UnusedReturnValues,
        "unused_return.sol",
        "0.6.11",
    ),
    Test(
        all_detectors.UnusedReturnValues,
        "unused_return.sol",
        "0.7.6",
    ),
    Test(
        all_detectors.UncheckedTransfer,
        "unused_return_transfers.sol",
        "0.7.6",
    ),
    Test(
        all_detectors.ShadowingAbstractDetection,
        "shadowing_abstract.sol",
        "0.4.25",
    ),
    Test(
        all_detectors.ShadowingAbstractDetection,
        "shadowing_abstract.sol",
        "0.5.16",
    ),
    Test(
        all_detectors.ShadowingAbstractDetection,
        "shadowing_state_variable.sol",
        "0.7.5",
    ),
    Test(
        all_detectors.ShadowingAbstractDetection,
        "public_gap_variable.sol",
        "0.7.5",
    ),
    Test(
        all_detectors.StateShadowing,
        "shadowing_state_variable.sol",
        "0.4.25",
    ),
    Test(
        all_detectors.StateShadowing,
        "shadowing_state_variable.sol",
        "0.5.16",
    ),
    Test(
        all_detectors.StateShadowing,
        "shadowing_state_variable.sol",
        "0.6.11",
    ),
    Test(
        all_detectors.StateShadowing,
        "shadowing_state_variable.sol",
        "0.7.5",
    ),
    Test(
        all_detectors.StateShadowing,
        "public_gap_variable.sol",
        "0.7.5",
    ),
    Test(
        all_detectors.StateShadowing,
        "shadowing_state_variable.sol",
        "0.7.6",
    ),
    Test(all_detectors.Timestamp, "timestamp.sol", "0.4.25"),
    Test(all_detectors.Timestamp, "timestamp.sol", "0.5.16"),
    Test(all_detectors.Timestamp, "timestamp.sol", "0.6.11"),
    Test(all_detectors.Timestamp, "timestamp.sol", "0.7.6"),
    Test(
        all_detectors.MultipleCallsInLoop,
        "multiple_calls_in_loop.sol",
        "0.4.25",
    ),
    Test(
        all_detectors.MultipleCallsInLoop,
        "multiple_calls_in_loop.sol",
        "0.5.16",
    ),
    Test(
        all_detectors.MultipleCallsInLoop,
        "multiple_calls_in_loop.sol",
        "0.6.11",
    ),
    Test(
        all_detectors.MultipleCallsInLoop,
        "multiple_calls_in_loop.sol",
        "0.7.6",
    ),
    Test(
        all_detectors.BuiltinSymbolShadowing,
        "shadowing_builtin_symbols.sol",
        "0.4.25",
    ),
    Test(
        all_detectors.BuiltinSymbolShadowing,
        "shadowing_builtin_symbols.sol",
        "0.5.16",
    ),
    Test(
        all_detectors.LocalShadowing,
        "shadowing_local_variable.sol",
        "0.4.25",
    ),
    Test(
        all_detectors.LocalShadowing,
        "shadowing_local_variable.sol",
        "0.5.16",
    ),
    Test(
        all_detectors.LocalShadowing,
        "shadowing_local_variable.sol",
        "0.6.11",
    ),
    Test(
        all_detectors.LocalShadowing,
        "shadowing_local_variable.sol",
        "0.7.6",
    ),
    Test(
        all_detectors.RightToLeftOverride,
        "right_to_left_override.sol",
        "0.4.25",
    ),
    Test(
        all_detectors.RightToLeftOverride,
        "right_to_left_override.sol",
        "0.5.16",
    ),
    Test(
        all_detectors.RightToLeftOverride,
        "right_to_left_override.sol",
        "0.6.11",
    ),
    Test(
        all_detectors.RightToLeftOverride,
        "unicode_direction_override.sol",
        "0.8.0",
    ),
    Test(all_detectors.VoidConstructor, "void-cst.sol", "0.4.25"),
    Test(all_detectors.VoidConstructor, "void-cst.sol", "0.5.16"),
    Test(all_detectors.VoidConstructor, "void-cst.sol", "0.6.11"),
    Test(all_detectors.VoidConstructor, "void-cst.sol", "0.7.6"),
    Test(
        all_detectors.UncheckedSend,
        "unchecked_send.sol",
        "0.4.25",
    ),
    Test(
        all_detectors.UncheckedSend,
        "unchecked_send.sol",
        "0.5.16",
    ),
    Test(
        all_detectors.UncheckedSend,
        "unchecked_send.sol",
        "0.6.11",
    ),
    Test(
        all_detectors.UncheckedSend,
        "unchecked_send.sol",
        "0.7.6",
    ),
    Test(
        all_detectors.ReentrancyEvent,
        "reentrancy-events.sol",
        "0.5.16",
    ),
    Test(
        all_detectors.ReentrancyEvent,
        "reentrancy-events.sol",
        "0.6.11",
    ),
    Test(
        all_detectors.ReentrancyEvent,
        "reentrancy-events.sol",
        "0.7.6",
    ),
    Test(
        all_detectors.IncorrectStrictEquality,
        "incorrect_equality.sol",
        "0.4.25",
    ),
    Test(
        all_detectors.IncorrectStrictEquality,
        "incorrect_equality.sol",
        "0.5.16",
    ),
    Test(
        all_detectors.IncorrectStrictEquality,
        "incorrect_equality.sol",
        "0.6.11",
    ),
    Test(
        all_detectors.IncorrectStrictEquality,
        "incorrect_equality.sol",
        "0.7.6",
    ),
    Test(
        all_detectors.TooManyDigits,
        "too_many_digits.sol",
        "0.4.25",
    ),
    Test(
        all_detectors.TooManyDigits,
        "too_many_digits.sol",
        "0.5.16",
    ),
    Test(
        all_detectors.TooManyDigits,
        "too_many_digits.sol",
        "0.6.11",
    ),
    Test(
        all_detectors.TooManyDigits,
        "too_many_digits.sol",
        "0.7.6",
    ),
    Test(
        all_detectors.UnprotectedUpgradeable,
        "Buggy.sol",
        "0.4.25",
    ),
    Test(
        all_detectors.UnprotectedUpgradeable,
        "Fixed.sol",
        "0.4.25",
    ),
    Test(
        all_detectors.UnprotectedUpgradeable,
        "whitelisted.sol",
        "0.4.25",
    ),
    Test(
        all_detectors.UnprotectedUpgradeable,
        "Buggy.sol",
        "0.5.16",
    ),
    Test(
        all_detectors.UnprotectedUpgradeable,
        "Fixed.sol",
        "0.5.16",
    ),
    Test(
        all_detectors.UnprotectedUpgradeable,
        "whitelisted.sol",
        "0.5.16",
    ),
    Test(
        all_detectors.UnprotectedUpgradeable,
        "Buggy.sol",
        "0.6.11",
    ),
    Test(
        all_detectors.UnprotectedUpgradeable,
        "Fixed.sol",
        "0.6.11",
    ),
    Test(
        all_detectors.UnprotectedUpgradeable,
        "whitelisted.sol",
        "0.6.11",
    ),
    Test(
        all_detectors.UnprotectedUpgradeable,
        "Buggy.sol",
        "0.7.6",
    ),
    Test(
        all_detectors.UnprotectedUpgradeable,
        "Fixed.sol",
        "0.7.6",
    ),
    Test(
        all_detectors.UnprotectedUpgradeable,
        "whitelisted.sol",
        "0.7.6",
    ),
    Test(
        all_detectors.UnprotectedUpgradeable,
        "Buggy.sol",
        "0.8.15",
    ),
    Test(
        all_detectors.UnprotectedUpgradeable,
        "Fixed.sol",
        "0.8.15",
    ),
    Test(
        all_detectors.UnprotectedUpgradeable,
        "whitelisted.sol",
        "0.8.15",
    ),
    Test(
        all_detectors.ABIEncoderV2Array,
        "storage_ABIEncoderV2_array.sol",
        "0.4.25",
    ),
    Test(
        all_detectors.ABIEncoderV2Array,
        "storage_ABIEncoderV2_array.sol",
        "0.5.10",
    ),
    Test(
        all_detectors.ABIEncoderV2Array,
        "storage_ABIEncoderV2_array.sol",
        "0.5.9",
    ),
    Test(
        all_detectors.ArrayByReference,
        "array_by_reference.sol",
        "0.4.25",
    ),
    Test(
        all_detectors.ArrayByReference,
        "array_by_reference.sol",
        "0.5.16",
    ),
    Test(
        all_detectors.ArrayByReference,
        "array_by_reference.sol",
        "0.6.11",
    ),
    Test(
        all_detectors.ArrayByReference,
        "array_by_reference.sol",
        "0.7.6",
    ),
    Test(
        all_detectors.AssertStateChange,
        "assert_state_change.sol",
        "0.4.25",
    ),
    Test(
        all_detectors.AssertStateChange,
        "assert_state_change.sol",
        "0.5.16",
    ),
    Test(
        all_detectors.AssertStateChange,
        "assert_state_change.sol",
        "0.6.11",
    ),
    Test(
        all_detectors.AssertStateChange,
        "assert_state_change.sol",
        "0.7.6",
    ),
    Test(
        all_detectors.ArrayLengthAssignment,
        "array_length_assignment.sol",
        "0.4.25",
    ),
    Test(
        all_detectors.ArrayLengthAssignment,
        "array_length_assignment.sol",
        "0.5.16",
    ),
    Test(
        all_detectors.CostlyOperationsInLoop,
        "multiple_costly_operations_in_loop.sol",
        "0.4.25",
    ),
    Test(
        all_detectors.CostlyOperationsInLoop,
        "multiple_costly_operations_in_loop.sol",
        "0.5.16",
    ),
    Test(
        all_detectors.CostlyOperationsInLoop,
        "multiple_costly_operations_in_loop.sol",
        "0.6.11",
    ),
    Test(
        all_detectors.CostlyOperationsInLoop,
        "multiple_costly_operations_in_loop.sol",
        "0.7.6",
    ),
    Test(
        all_detectors.FunctionInitializedState,
        "function_init_state_variables.sol",
        "0.4.25",
    ),
    Test(
        all_detectors.FunctionInitializedState,
        "function_init_state_variables.sol",
        "0.5.16",
    ),
    Test(
        all_detectors.FunctionInitializedState,
        "function_init_state_variables.sol",
        "0.6.11",
    ),
    Test(
        all_detectors.FunctionInitializedState,
        "function_init_state_variables.sol",
        "0.7.6",
    ),
    Test(
        all_detectors.MappingDeletionDetection,
        "MappingDeletion.sol",
        "0.4.25",
    ),
    Test(
        all_detectors.MappingDeletionDetection,
        "MappingDeletion.sol",
        "0.5.16",
    ),
    Test(
        all_detectors.MappingDeletionDetection,
        "MappingDeletion.sol",
        "0.6.11",
    ),
    Test(
        all_detectors.MappingDeletionDetection,
        "MappingDeletion.sol",
        "0.7.6",
    ),
    Test(
        all_detectors.PublicMappingNested,
        "public_mappings_nested.sol",
        "0.4.25",
    ),
    Test(
        all_detectors.RedundantStatements,
        "redundant_statements.sol",
        "0.4.25",
    ),
    Test(
        all_detectors.RedundantStatements,
        "redundant_statements.sol",
        "0.5.16",
    ),
    Test(
        all_detectors.RedundantStatements,
        "redundant_statements.sol",
        "0.6.11",
    ),
    Test(
        all_detectors.RedundantStatements,
        "redundant_statements.sol",
        "0.7.6",
    ),
    Test(
        all_detectors.ReusedBaseConstructor,
        "reused_base_constructor.sol",
        "0.4.21",
    ),
    Test(
        all_detectors.ReusedBaseConstructor,
        "reused_base_constructor.sol",
        "0.4.25",
    ),
    Test(
        all_detectors.StorageSignedIntegerArray,
        "storage_signed_integer_array.sol",
        "0.5.10",
    ),
    Test(
        all_detectors.StorageSignedIntegerArray,
        "storage_signed_integer_array.sol",
        "0.5.16",
    ),
    Test(
        all_detectors.UnimplementedFunctionDetection,
        "unimplemented.sol",
        "0.4.25",
    ),
    Test(
        all_detectors.UnimplementedFunctionDetection,
        "unimplemented.sol",
        "0.5.16",
    ),
    Test(
        all_detectors.UnimplementedFunctionDetection,
        "unimplemented.sol",
        "0.6.11",
    ),
    Test(
        all_detectors.UnimplementedFunctionDetection,
        "unimplemented.sol",
        "0.7.6",
    ),
    Test(
        all_detectors.UnimplementedFunctionDetection,
        "unimplemented_interfaces.sol",
        "0.5.16",
    ),
    Test(
        all_detectors.UnimplementedFunctionDetection,
        "unimplemented_interfaces.sol",
        "0.6.11",
    ),
    Test(
        all_detectors.UnimplementedFunctionDetection,
        "unimplemented_interfaces.sol",
        "0.7.6",
    ),
    Test(all_detectors.BadPRNG, "bad_prng.sol", "0.4.25"),
    Test(all_detectors.BadPRNG, "bad_prng.sol", "0.5.16"),
    Test(all_detectors.BadPRNG, "bad_prng.sol", "0.6.11"),
    Test(all_detectors.BadPRNG, "bad_prng.sol", "0.7.6"),
    Test(
        all_detectors.MissingEventsAccessControl,
        "missing_events_access_control.sol",
        "0.4.25",
    ),
    Test(
        all_detectors.MissingEventsAccessControl,
        "missing_events_access_control.sol",
        "0.5.16",
    ),
    Test(
        all_detectors.MissingEventsAccessControl,
        "missing_events_access_control.sol",
        "0.6.11",
    ),
    Test(
        all_detectors.MissingEventsAccessControl,
        "missing_events_access_control.sol",
        "0.7.6",
    ),
    Test(
        all_detectors.MissingEventsArithmetic,
        "missing_events_arithmetic.sol",
        "0.4.25",
    ),
    Test(
        all_detectors.MissingEventsArithmetic,
        "missing_events_arithmetic.sol",
        "0.5.16",
    ),
    Test(
        all_detectors.MissingEventsArithmetic,
        "missing_events_arithmetic.sol",
        "0.6.11",
    ),
    Test(
        all_detectors.MissingEventsArithmetic,
        "missing_events_arithmetic.sol",
        "0.7.6",
    ),
    Test(
        all_detectors.ModifierDefaultDetection,
        "modifier_default.sol",
        "0.4.25",
    ),
    Test(
        all_detectors.ModifierDefaultDetection,
        "modifier_default.sol",
        "0.5.16",
    ),
    Test(
        all_detectors.ModifierDefaultDetection,
        "modifier_default.sol",
        "0.6.11",
    ),
    Test(
        all_detectors.ModifierDefaultDetection,
        "modifier_default.sol",
        "0.7.6",
    ),
    Test(
        all_detectors.IncorrectUnaryExpressionDetection,
        "invalid_unary_expression.sol",
        "0.4.25",
    ),
    Test(
        all_detectors.MissingZeroAddressValidation,
        "missing_zero_address_validation.sol",
        "0.4.25",
    ),
    Test(
        all_detectors.MissingZeroAddressValidation,
        "missing_zero_address_validation.sol",
        "0.5.16",
    ),
    Test(
        all_detectors.MissingZeroAddressValidation,
        "missing_zero_address_validation.sol",
        "0.6.11",
    ),
    Test(
        all_detectors.MissingZeroAddressValidation,
        "missing_zero_address_validation.sol",
        "0.7.6",
    ),
    Test(
        all_detectors.PredeclarationUsageLocal,
        "predeclaration_usage_local.sol",
        "0.4.25",
    ),
    Test(
        all_detectors.DeadCode,
        "dead-code.sol",
        "0.8.0",
    ),
    Test(
        all_detectors.WriteAfterWrite,
        "write-after-write.sol",
        "0.8.0",
    ),
    Test(
        all_detectors.ShiftParameterMixup,
        "shift_parameter_mixup.sol",
        "0.4.25",
    ),
    Test(
        all_detectors.ShiftParameterMixup,
        "shift_parameter_mixup.sol",
        "0.5.16",
    ),
    Test(
        all_detectors.ShiftParameterMixup,
        "shift_parameter_mixup.sol",
        "0.6.11",
    ),
    Test(
        all_detectors.ShiftParameterMixup,
        "shift_parameter_mixup.sol",
        "0.7.6",
    ),
    Test(
        all_detectors.MissingInheritance,
        "unimplemented_interface.sol",
        "0.4.25",
    ),
    Test(
        all_detectors.MissingInheritance,
        "unimplemented_interface.sol",
        "0.5.16",
    ),
    Test(
        all_detectors.MissingInheritance,
        "unimplemented_interface.sol",
        "0.6.11",
    ),
    Test(
        all_detectors.MissingInheritance,
        "unimplemented_interface.sol",
        "0.7.6",
    ),
    # Does not work on the CI. Most likely because of solc 0.4.2?
    # Test(
    #     all_detectors.EnumConversion,
    #     "enum_conversion.sol",
    #     "0.4.2",
    # ),
    Test(
        all_detectors.MultipleConstructorSchemes,
        "multiple_constructor_schemes.sol",
        "0.4.22",
    ),
    Test(
        all_detectors.DeprecatedStandards,
        "deprecated_calls.sol",
        "0.4.25",
    ),
    Test(
        all_detectors.DivideBeforeMultiply,
        "divide_before_multiply.sol",
        "0.4.25",
    ),
    Test(
        all_detectors.DivideBeforeMultiply,
        "divide_before_multiply.sol",
        "0.5.16",
    ),
    Test(
        all_detectors.DivideBeforeMultiply,
        "divide_before_multiply.sol",
        "0.6.11",
    ),
    Test(
        all_detectors.DivideBeforeMultiply,
        "divide_before_multiply.sol",
        "0.7.6",
    ),
    Test(
        all_detectors.TypeBasedTautology,
        "type_based_tautology.sol",
        "0.4.25",
    ),
    Test(
        all_detectors.TypeBasedTautology,
        "type_based_tautology.sol",
        "0.5.16",
    ),
    Test(
        all_detectors.TypeBasedTautology,
        "type_based_tautology.sol",
        "0.6.11",
    ),
    Test(
        all_detectors.TypeBasedTautology,
        "type_based_tautology.sol",
        "0.7.6",
    ),
    Test(
        all_detectors.SimilarVarsDetection,
        "similar_variables.sol",
        "0.4.25",
    ),
    Test(
        all_detectors.SimilarVarsDetection,
        "similar_variables.sol",
        "0.5.16",
    ),
    Test(
        all_detectors.SimilarVarsDetection,
        "similar_variables.sol",
        "0.6.11",
    ),
    Test(
        all_detectors.SimilarVarsDetection,
        "similar_variables.sol",
        "0.7.6",
    ),
    Test(
        all_detectors.MsgValueInLoop,
        "msg_value_loop.sol",
        "0.4.25",
    ),
    Test(
        all_detectors.MsgValueInLoop,
        "msg_value_loop.sol",
        "0.5.16",
    ),
    Test(
        all_detectors.MsgValueInLoop,
        "msg_value_loop.sol",
        "0.6.11",
    ),
    Test(
        all_detectors.MsgValueInLoop,
        "msg_value_loop.sol",
        "0.7.6",
    ),
    Test(
        all_detectors.MsgValueInLoop,
        "msg_value_loop.sol",
        "0.8.0",
    ),
    Test(
        all_detectors.DelegatecallInLoop,
        "delegatecall_loop.sol",
        "0.4.25",
    ),
    Test(
        all_detectors.DelegatecallInLoop,
        "delegatecall_loop.sol",
        "0.5.16",
    ),
    Test(
        all_detectors.DelegatecallInLoop,
        "delegatecall_loop.sol",
        "0.6.11",
    ),
    Test(
        all_detectors.DelegatecallInLoop,
        "delegatecall_loop.sol",
        "0.7.6",
    ),
    Test(
        all_detectors.DelegatecallInLoop,
        "delegatecall_loop.sol",
        "0.8.0",
    ),
    Test(
        all_detectors.ProtectedVariables,
        "comment.sol",
        "0.8.2",
    ),
    Test(
        all_detectors.ArbitrarySendErc20NoPermit,
        "arbitrary_send_erc20.sol",
        "0.4.25",
    ),
    Test(
        all_detectors.ArbitrarySendErc20NoPermit,
        "arbitrary_send_erc20.sol",
        "0.5.16",
    ),
    Test(
        all_detectors.ArbitrarySendErc20NoPermit,
        "arbitrary_send_erc20.sol",
        "0.6.11",
    ),
    Test(
        all_detectors.ArbitrarySendErc20NoPermit,
        "arbitrary_send_erc20.sol",
        "0.7.6",
    ),
    Test(
        all_detectors.ArbitrarySendErc20NoPermit,
        "arbitrary_send_erc20.sol",
        "0.8.0",
    ),
    Test(
        all_detectors.ArbitrarySendErc20NoPermit,
        "arbitrary_send_erc20_inheritance.sol",
        "0.8.0",
    ),
    Test(
        all_detectors.ArbitrarySendErc20Permit,
        "arbitrary_send_erc20_permit.sol",
        "0.4.25",
    ),
    Test(
        all_detectors.ArbitrarySendErc20Permit,
        "arbitrary_send_erc20_permit.sol",
        "0.5.16",
    ),
    Test(
        all_detectors.ArbitrarySendErc20Permit,
        "arbitrary_send_erc20_permit.sol",
        "0.6.11",
    ),
    Test(
        all_detectors.ArbitrarySendErc20Permit,
        "arbitrary_send_erc20_permit.sol",
        "0.7.6",
    ),
    Test(
        all_detectors.ArbitrarySendErc20Permit,
        "arbitrary_send_erc20_permit.sol",
        "0.8.0",
    ),
    Test(
<<<<<<< HEAD
        all_detectors.OptimizeVariableOrder,
        "find_optimized_var_order.sol",
        "0.4.25",
    ),
    Test(
        all_detectors.OptimizeVariableOrder,
        "find_optimized_var_order.sol",
        "0.5.16",
    ),
    Test(
        all_detectors.OptimizeVariableOrder,
        "find_optimized_var_order.sol",
        "0.6.11",
    ),
    Test(
        all_detectors.OptimizeVariableOrder,
        "find_optimized_var_order.sol",
        "0.7.6",
    ),
    Test(
        all_detectors.OptimizeVariableOrder,
        "find_optimized_var_order.sol",
=======
        all_detectors.DomainSeparatorCollision,
        "permit_domain_collision.sol",
        "0.4.25",
    ),
    Test(
        all_detectors.DomainSeparatorCollision,
        "permit_domain_collision.sol",
        "0.5.16",
    ),
    Test(
        all_detectors.DomainSeparatorCollision,
        "permit_domain_collision.sol",
        "0.6.11",
    ),
    Test(
        all_detectors.DomainSeparatorCollision,
        "permit_domain_collision.sol",
        "0.7.6",
    ),
    Test(
        all_detectors.DomainSeparatorCollision,
        "permit_domain_collision.sol",
        "0.8.0",
    ),
    Test(
        all_detectors.DomainSeparatorCollision,
        "permit_domain_wrong_return_type.sol",
        "0.4.25",
    ),
    Test(
        all_detectors.DomainSeparatorCollision,
        "permit_domain_wrong_return_type.sol",
        "0.5.16",
    ),
    Test(
        all_detectors.DomainSeparatorCollision,
        "permit_domain_wrong_return_type.sol",
        "0.6.11",
    ),
    Test(
        all_detectors.DomainSeparatorCollision,
        "permit_domain_wrong_return_type.sol",
        "0.7.6",
    ),
    Test(
        all_detectors.DomainSeparatorCollision,
        "permit_domain_wrong_return_type.sol",
        "0.8.0",
    ),
    Test(
        all_detectors.DomainSeparatorCollision,
        "permit_domain_state_var_collision.sol",
        "0.4.25",
    ),
    Test(
        all_detectors.DomainSeparatorCollision,
        "permit_domain_state_var_collision.sol",
        "0.5.16",
    ),
    Test(
        all_detectors.DomainSeparatorCollision,
        "permit_domain_state_var_collision.sol",
        "0.6.11",
    ),
    Test(
        all_detectors.DomainSeparatorCollision,
        "permit_domain_state_var_collision.sol",
        "0.7.6",
    ),
    Test(
        all_detectors.DomainSeparatorCollision,
        "permit_domain_state_var_collision.sol",
>>>>>>> 440ac4b7
        "0.8.0",
    ),
]


def get_all_tests() -> List[Test]:
    installed_solcs = set(get_installed_solc_versions())
    required_solcs = {test.solc_ver for test in ALL_TEST_OBJECTS}
    missing_solcs = list(required_solcs - installed_solcs)
    if missing_solcs:
        install_solc_versions(missing_solcs)

    return ALL_TEST_OBJECTS


ALL_TESTS = get_all_tests()

GENERIC_PATH = "/GENERIC_PATH"


@pytest.mark.parametrize("test_item", ALL_TESTS, ids=id_test)
def test_detector(test_item: Test):
    test_dir_path = pathlib.Path(
        pathlib.Path().absolute(),
        "tests",
        "detectors",
        test_item.detector.ARGUMENT,
        test_item.solc_ver,
    )
    test_file_path = str(pathlib.Path(test_dir_path, test_item.test_file))
    expected_result_path = str(pathlib.Path(test_dir_path, test_item.expected_result).absolute())

    set_solc(test_item)
    sl = Slither(test_file_path)
    sl.register_detector(test_item.detector)
    results = sl.run_detectors()

    with open(expected_result_path, encoding="utf8") as f:
        expected_result = json.load(f)

    results_as_string = json.dumps(results)

    for additional_file in test_item.additional_files:
        additional_path = str(pathlib.Path(test_dir_path, additional_file).absolute())
        additional_path = additional_path.replace("\\", "\\\\")
        results_as_string = results_as_string.replace(additional_path, GENERIC_PATH)
    test_file_path = test_file_path.replace("\\", "\\\\")
    results_as_string = results_as_string.replace(test_file_path, GENERIC_PATH)
    results = json.loads(results_as_string)

    diff = DeepDiff(results, expected_result, ignore_order=True, verbose_level=2)
    if diff:
        pprint(diff)
        diff_as_dict = diff.to_dict()

        if "iterable_item_added" in diff_as_dict:
            print("#### Findings added")
            for finding_added in diff_as_dict["iterable_item_added"].values():
                print(finding_added["description"])
        if "iterable_item_removed" in diff_as_dict:
            print("#### Findings removed")
            for finding_added in diff_as_dict["iterable_item_removed"].values():
                print(finding_added["description"])
        assert False


def _generate_test(test_item: Test, skip_existing=False):
    test_dir_path = pathlib.Path(
        pathlib.Path().absolute(),
        "tests",
        "detectors",
        test_item.detector.ARGUMENT,
        test_item.solc_ver,
    )
    test_file_path = str(pathlib.Path(test_dir_path, test_item.test_file))
    expected_result_path = str(pathlib.Path(test_dir_path, test_item.expected_result).absolute())

    if skip_existing:
        if os.path.isfile(expected_result_path):
            return

    set_solc(test_item)
    sl = Slither(test_file_path)
    sl.register_detector(test_item.detector)
    results = sl.run_detectors()

    results_as_string = json.dumps(results)
    test_file_path = test_file_path.replace("\\", "\\\\")
    results_as_string = results_as_string.replace(test_file_path, GENERIC_PATH)

    for additional_file in test_item.additional_files:
        additional_path = str(pathlib.Path(test_dir_path, additional_file).absolute())
        additional_path = additional_path.replace("\\", "\\\\")
        results_as_string = results_as_string.replace(additional_path, GENERIC_PATH)

    results = json.loads(results_as_string)
    with open(expected_result_path, "w", encoding="utf8") as f:
        f.write(json.dumps(results, indent=4))


if __name__ == "__main__":
    if len(sys.argv) != 2:
        print("To generate the json artifacts run\n\tpython tests/test_detectors.py --generate")
    elif sys.argv[1] == "--generate":
        for next_test in ALL_TESTS:
            _generate_test(next_test, skip_existing=True)
    elif sys.argv[1] == "--overwrite":
        for next_test in ALL_TESTS:
            _generate_test(next_test)<|MERGE_RESOLUTION|>--- conflicted
+++ resolved
@@ -1479,7 +1479,6 @@
         "0.8.0",
     ),
     Test(
-<<<<<<< HEAD
         all_detectors.OptimizeVariableOrder,
         "find_optimized_var_order.sol",
         "0.4.25",
@@ -1502,7 +1501,9 @@
     Test(
         all_detectors.OptimizeVariableOrder,
         "find_optimized_var_order.sol",
-=======
+        "0.8.0",
+    ),
+    Test(
         all_detectors.DomainSeparatorCollision,
         "permit_domain_collision.sol",
         "0.4.25",
@@ -1575,7 +1576,6 @@
     Test(
         all_detectors.DomainSeparatorCollision,
         "permit_domain_state_var_collision.sol",
->>>>>>> 440ac4b7
         "0.8.0",
     ),
 ]
