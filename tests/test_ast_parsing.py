--- conflicted
+++ resolved
@@ -67,16 +67,10 @@
     + [f"variabledeclaration_0.7.{ver}_legacy" for ver in ALL_07]
     + [f"variabledeclaration_0.8.{ver}_legacy" for ver in ALL_08]
     + [f"variabledeclaration_0.4.{ver}_compact" for ver in range(12, 27)]
-<<<<<<< HEAD
-=======
-    + [f"yul_0.6.{ver}_compact" for ver in ALL_06]
-    + [f"yul_0.7.{ver}_compact" for ver in ALL_07]
-    + [f"yul_0.8.{ver}_compact" for ver in ALL_08]
     + [f"top-level_0.7.{ver}_legacy" for ver in ALL_07]
     + [f"top-level_0.7.{ver}_compact" for ver in ALL_07]
     + [f"top-level_0.8.{ver}_legacy" for ver in ALL_08]
     + [f"top-level_0.8.{ver}_compact" for ver in ALL_08]
->>>>>>> 367a1dea
     + [f"top-level-import_0.7.{ver}_legacy" for ver in range(1, 7)]
     + [f"top-level-import_0.7.{ver}_compact" for ver in range(1, 7)]
     + [f"top-level-import_0.8.{ver}_compact" for ver in ALL_08]
