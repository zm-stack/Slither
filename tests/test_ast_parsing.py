--- conflicted
+++ resolved
@@ -415,14 +415,11 @@
     Test("user_defined_value_type/erc20-0.8.8.sol", ["0.8.8"] + make_version(8, 10, 15)),
     Test("user_defined_value_type/in_parenthesis-0.8.8.sol", ["0.8.8"] + make_version(8, 10, 15)),
     Test("bytes_call.sol", ["0.8.12"]),
-<<<<<<< HEAD
     Test("modifier_identifier_path.sol", VERSIONS_08),
-=======
     Test("free_functions/libraries_from_free.sol", ["0.8.12"]),
     Test("free_functions/new_operator.sol", ["0.8.12"]),
     Test("free_functions/library_constant_function_collision.sol", ["0.8.12"]),
     Test("ternary-with-max.sol", ["0.8.15"]),
->>>>>>> 5cf102bf
 ]
 # create the output folder if needed
 try:
