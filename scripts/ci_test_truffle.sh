--- conflicted
+++ resolved
@@ -13,13 +13,9 @@
 
 npm install -g truffle
 truffle unbox metacoin
-slither . --fail-pedantic
+slither .
 
-<<<<<<< HEAD
-if [ $? -ne 255 ]
-=======
-if [ $? -eq 3 ]
->>>>>>> c96e890a
+if [ $? -ne 0 ]
 then
     echo "Truffle test failed"
     exit 255
